--- conflicted
+++ resolved
@@ -193,12 +193,10 @@
 
 STD_DIGEST_MODULES = $(addprefix std/digest/, digest crc md ripemd sha)
 
-<<<<<<< HEAD
 STD_DIGEST_MODULES = $(addprefix std/io/, buffer textbuf stream traits package)
-=======
+
 STD_CONTAINER_MODULES = $(addprefix std/container/, package array \
 		binaryheap dlist rbtree slist util)
->>>>>>> 1b9c511d
 
 # OS-specific D modules
 EXTRA_MODULES_LINUX := $(addprefix std/c/linux/, linux socket)
@@ -225,11 +223,7 @@
 
 # Aggregate all D modules relevant to this build
 D_MODULES = $(STD_MODULES) $(EXTRA_MODULES) $(STD_NET_MODULES) \
-<<<<<<< HEAD
-    $(STD_DIGEST_MODULES) $(STD_IO_MODULES)
-=======
-	$(STD_DIGEST_MODULES) $(STD_CONTAINER_MODULES) $(STD_REGEX_MODULES) $(STD_RANGE_MODULES)
->>>>>>> 1b9c511d
+	$(STD_DIGEST_MODULES) $(STD_CONTAINER_MODULES) $(STD_REGEX_MODULES) $(STD_RANGE_MODULES) $(STD_IO_MODULES)
 # Add the .d suffix to the module names
 D_FILES = $(addsuffix .d,$(D_MODULES))
 # Aggregate all D modules over all OSs (this is for the zip file)
