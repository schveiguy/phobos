# Makefile to build linux D runtime library libphobos2.a and its unit test
#
# make clean => removes all targets built by the makefile
#
# make zip => creates a zip file of all the sources (not targets)
# referred to by the makefile, including the makefile
#
# make release => makes release build of the library (this is also the
# default target)
#
# make debug => makes debug build of the library
#
# make unittest => builds all unittests (for both debug and release)
# and runs them
#
# make html => makes html documentation
#
# make install => copies library to /usr/lib

# Configurable stuff, usually from the command line
#
# OS can be linux, win32, win32remote, win32wine, osx, or freebsd. If left
# blank, the system will be determined by using uname

ifeq (,$(OS))
    OS:=$(shell uname)
    ifeq (Darwin,$(OS))
        OS:=osx
    else
        ifeq (Linux,$(OS))
            OS:=linux
        else
            ifeq (FreeBSD,$(OS))
                OS:=freebsd
            else
                $(error Unrecognized or unsupported OS for uname: $(OS))
            endif
        endif
    endif
endif

# For now, 32 bit is the default model
ifeq (,$(MODEL))
	MODEL:=32
endif

# Configurable stuff that's rarely edited
DRUNTIME_PATH = ../druntime
ZIPFILE = phobos.zip
ROOT_OF_THEM_ALL = generated
ROOT = $(ROOT_OF_THEM_ALL)/$(OS)/$(BUILD)/$(MODEL)
# Documentation-related stuff
DOCSRC = ../d-programming-language.org
WEBSITE_DIR = ../web
DOC_OUTPUT_DIR = $(WEBSITE_DIR)/phobos-prerelease
SRC_DOCUMENTABLES = index.d $(addsuffix .d,$(STD_MODULES))
STDDOC = $(DOCSRC)/std.ddoc
DDOCFLAGS=-m$(MODEL) -d -c -o- -version=StdDdoc $(STDDOC) -I$(DRUNTIME_PATH)/import $(DMDEXTRAFLAGS)

# Variable defined in an OS-dependent manner (see below)
CC =
DMD =
DDOC =
CFLAGS =
DFLAGS =

# BUILD can be debug or release, but is unset by default; recursive
# invocation will set it. See the debug and release targets below.
BUILD =

# Fetch the makefile name, will use it in recursive calls
MAKEFILE:=$(lastword $(MAKEFILE_LIST))

# Set DRUNTIME name and full path
ifeq (,$(findstring win,$(OS)))
	DRUNTIME = $(DRUNTIME_PATH)/lib/libdruntime.a
else
	DRUNTIME = $(DRUNTIME_PATH)/lib/druntime.lib
endif

# Set CC and DMD
ifeq ($(OS),win32wine)
	CC = wine $(HOME)/dmc/bin/dmc.exe
	DMD = wine $(HOME)/dmd2/windows/bin/dmd.exe
	RUN = wine
else
	ifeq ($(OS),win32remote)
		DMD = ssh 206.125.170.138 "cd code/dmd/phobos && dmd"
		CC = ssh 206.125.170.138 "cd code/dmd/phobos && dmc"
	else
		DMD = dmd
		ifeq ($(OS),win32)
			CC = dmc
		else
			CC = cc
		endif
	endif
	RUN =
endif

# Set CFLAGS
ifeq ($(CC),cc)
	CFLAGS += -m$(MODEL)
	ifeq ($(BUILD),debug)
		CFLAGS += -g
	else
		CFLAGS += -O3
	endif
endif

# Set DFLAGS
DFLAGS := -I$(DRUNTIME_PATH)/import $(DMDEXTRAFLAGS) -w -d -m$(MODEL)
ifeq ($(BUILD),debug)
	DFLAGS += -g -debug
else
	DFLAGS += -O -release -nofloat
endif

# Set DOTOBJ and DOTEXE
ifeq (,$(findstring win,$(OS)))
	DOTOBJ:=.o
	DOTEXE:=
	PATHSEP:=/
else
	DOTOBJ:=.obj
	DOTEXE:=.exe
	PATHSEP:=$(shell echo "\\")
endif

# Set LINKOPTS
ifeq (,$(findstring win,$(OS)))
    ifeq (freebsd,$(OS))
        LINKOPTS=-L-L$(ROOT)
    else
        LINKOPTS=-L-ldl -L-L$(ROOT)
    endif
else
    LINKOPTS=-L/co $(LIB)
endif

# Set DDOC, the documentation generator
DDOC=dmd

# Set LIB, the ultimate target
ifeq (,$(findstring win,$(OS)))
	LIB = $(ROOT)/libphobos2.a
else
	LIB = $(ROOT)/phobos.lib
endif

################################################################################
MAIN = $(ROOT)/emptymain.d

# Stuff in std/
STD_MODULES = $(addprefix std/, algorithm array base64 bigint			\
        bitmanip compiler complex concurrency container contracts		\
        conv cpuid cstream ctype date datetime datebase dateparse		\
        demangle encoding exception file format functional getopt		\
<<<<<<< HEAD
        gregorian intrinsic json loader log math mathspecial md5		\
        metastrings mmfile numeric outbuffer parallelism path perf		\
        process random range regex regexp signals socket socketstream	\
        stdint stdio stdiobase stream string syserror system traits		\
        typecons typetuple uni uri utf variant xml zip zlib)
=======
        gregorian json loader math mathspecial md5 metastrings mmfile	\
        numeric outbuffer parallelism path perf process random range	\
        regex regexp signals socket socketstream stdint stdio			\
        stdiobase stream string syserror system traits typecons			\
        typetuple uni uri utf variant xml zip zlib)
>>>>>>> cca0bc89

STD_NET_MODULES = $(addprefix std/net/, isemail)

# Other D modules that aren't under std/
EXTRA_MODULES := $(addprefix std/c/, stdarg stdio) $(addprefix etc/c/,	\
        zlib) $(addprefix std/internal/math/, biguintcore biguintnoasm  \
        biguintx86 gammafunction errorfunction) $(addprefix etc/c/, curl)

# OS-specific D modules
EXTRA_MODULES_LINUX := $(addprefix std/c/linux/, linux socket)
EXTRA_MODULES_OSX := $(addprefix std/c/osx/, socket)
EXTRA_MODULES_FREEBSD := $(addprefix std/c/freebsd/, socket)
EXTRA_MODULES_WIN32 := $(addprefix std/c/windows/, com stat windows		\
		winsock) $(addprefix std/windows/, charset iunknown syserror)
ifeq (,$(findstring win,$(OS)))
	EXTRA_MODULES+=$(EXTRA_MODULES_LINUX)
else
	EXTRA_MODULES+=$(EXTRA_MODULES_WIN32)
endif

# Aggregate all D modules relevant to this build
D_MODULES = crc32 $(STD_MODULES) $(EXTRA_MODULES) $(STD_NET_MODULES)
# Add the .d suffix to the module names
D_FILES = $(addsuffix .d,$(D_MODULES))
# Aggregate all D modules over all OSs (this is for the zip file)
ALL_D_FILES = $(addsuffix .d,crc32 $(STD_MODULES) $(EXTRA_MODULES)	\
$(EXTRA_MODULES_LINUX) $(EXTRA_MODULES_OSX) $(EXTRA_MODULES_FREEBSD) $(EXTRA_MODULES_WIN32))

# C files to be part of the build
C_MODULES = $(addprefix etc/c/zlib/, adler32 compress crc32 deflate	\
	gzclose gzlib gzread gzwrite infback inffast inflate inftrees trees uncompr zutil)
C_FILES = $(addsuffix .c,$(C_MODULES))
# C files that are not compiled (right now only zlib-related)
C_EXTRAS = $(addprefix etc/c/zlib/, algorithm.txt ChangeLog crc32.h	\
deflate.h example.c inffast.h inffixed.h inflate.h inftrees.h		\
linux.mak minigzip.c osx.mak README trees.h win32.mak zconf.h		\
gzguts.h zlib.3 zlib.h zutil.h)
# Aggregate all C files over all OSs (this is for the zip file)
ALL_C_FILES = $(C_FILES) $(C_EXTRAS)

OBJS = $(addsuffix $(DOTOBJ),$(addprefix $(ROOT)/,$(C_MODULES)))

################################################################################
# Rules begin here
################################################################################

ifeq ($(BUILD),)
# No build was defined, so here we define release and debug
# targets. BUILD is not defined in user runs, only by recursive
# self-invocations. So the targets in this branch are accessible to
# end users.
release :
	$(MAKE) --no-print-directory -f $(MAKEFILE) OS=$(OS) MODEL=$(MODEL) BUILD=release
debug :
	$(MAKE) --no-print-directory -f $(MAKEFILE) OS=$(OS) MODEL=$(MODEL) BUILD=debug
unittest :
	$(MAKE) --no-print-directory -f $(MAKEFILE) OS=$(OS) MODEL=$(MODEL) BUILD=debug unittest
	$(MAKE) --no-print-directory -f $(MAKEFILE) OS=$(OS) MODEL=$(MODEL) BUILD=release unittest
else
# This branch is normally taken in recursive builds. All we need to do
# is set the default build to $(BUILD) (which is either debug or
# release) and then let the unittest depend on that build's unittests.
$(BUILD) : $(LIB)
unittest : $(addsuffix $(DOTEXE),$(addprefix $(ROOT)/unittest/,$(D_MODULES)))
endif

################################################################################

$(ROOT)/%$(DOTOBJ) : %.c
	@[ -d $(dir $@) ] || mkdir -p $(dir $@) || [ -d $(dir $@) ]
	$(CC) -c $(CFLAGS) $< -o$@

$(LIB) : $(OBJS) $(ALL_D_FILES) $(DRUNTIME)
	$(DMD) $(DFLAGS) -lib -of$@ $(DRUNTIME) $(D_FILES) $(OBJS)

ifeq ($(MODEL),64)
DISABLED_TESTS += std/conv
# not reduced yet. I hate reducing this file
# passes on debug, segv on release

DISABLED_TESTS += std/format
# Still not passing, time to pull out the next issue.

DISABLED_TESTS += std/math
# seems to infinite loop, need to reduce

$(addprefix $(ROOT)/unittest/,$(DISABLED_TESTS)) :
	@echo Testing $@ - disabled
endif

$(ROOT)/unittest/%$(DOTEXE) : %.d $(LIB) $(ROOT)/emptymain.d
	@echo Testing $@
	@$(DMD) $(DFLAGS) -unittest $(LINKOPTS) $(subst /,$(PATHSEP),"-of$@") \
	 	$(ROOT)/emptymain.d $<
# make the file very old so it builds and runs again if it fails
	@touch -t 197001230123 $@
# run unittest in its own directory
	@$(RUN) $@
# succeeded, render the file new again
	@touch $@

# Disable implicit rule
%$(DOTEXE) : %$(DOTOBJ)

$(ROOT)/emptymain.d : $(ROOT)/.directory
	@echo 'void main(){}' >$@

$(ROOT)/.directory :
	mkdir -p $(ROOT) || exists $(ROOT)
	touch $@

clean :
	rm -rf $(ROOT_OF_THEM_ALL) $(ZIPFILE) $(DOC_OUTPUT_DIR)

zip :
	zip $(ZIPFILE) $(MAKEFILE) $(ALL_D_FILES) $(ALL_C_FILES)

install : release
	sudo cp $(LIB) /usr/lib/

$(DRUNTIME) :
	$(MAKE) -C $(DRUNTIME_PATH) -f posix.mak

###########################################################
# html documentation

$(DOC_OUTPUT_DIR)/. :
	mkdir -p $@

$(DOC_OUTPUT_DIR)/std_%.html : std/%.d $(STDDOC)
	$(DDOC) $(DDOCFLAGS) -Df$@ $<

$(DOC_OUTPUT_DIR)/std_c_%.html : std/c/%.d $(STDDOC)
	$(DDOC) $(DDOCFLAGS) -Df$@ $<

$(DOC_OUTPUT_DIR)/std_c_linux_%.html : std/c/linux/%.d $(STDDOC)
	$(DDOC) $(DDOCFLAGS) -Df$@ $<

$(DOC_OUTPUT_DIR)/%.html : %.d $(STDDOC)
	$(DDOC) $(DDOCFLAGS) -Df$@ $<

html : $(DOC_OUTPUT_DIR)/. $(addprefix $(DOC_OUTPUT_DIR)/, $(subst /,_,$(subst .d,.html,	\
	$(SRC_DOCUMENTABLES)))) $(STYLECSS_TGT)
#	@$(MAKE) -f $(DOCSRC)/linux.mak -C $(DOCSRC) --no-print-directory

rsync-prerelease : html
	rsync -avz $(DOC_OUTPUT_DIR)/ d-programming@digitalmars.com:data/phobos-prerelease/
	rsync -avz $(WEBSITE_DIR)/ d-programming@digitalmars.com:data/phobos-prerelase/<|MERGE_RESOLUTION|>--- conflicted
+++ resolved
@@ -156,19 +156,11 @@
         bitmanip compiler complex concurrency container contracts		\
         conv cpuid cstream ctype date datetime datebase dateparse		\
         demangle encoding exception file format functional getopt		\
-<<<<<<< HEAD
-        gregorian intrinsic json loader log math mathspecial md5		\
-        metastrings mmfile numeric outbuffer parallelism path perf		\
-        process random range regex regexp signals socket socketstream	\
-        stdint stdio stdiobase stream string syserror system traits		\
-        typecons typetuple uni uri utf variant xml zip zlib)
-=======
-        gregorian json loader math mathspecial md5 metastrings mmfile	\
-        numeric outbuffer parallelism path perf process random range	\
-        regex regexp signals socket socketstream stdint stdio			\
+        gregorian json loader log math mathspecial md5 metastrings		\
+        mmfile numeric outbuffer parallelism path perf process random	\
+        range regex regexp signals socket socketstream stdint stdio		\
         stdiobase stream string syserror system traits typecons			\
         typetuple uni uri utf variant xml zip zlib)
->>>>>>> cca0bc89
 
 STD_NET_MODULES = $(addprefix std/net/, isemail)
 
