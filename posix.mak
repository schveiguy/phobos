--- conflicted
+++ resolved
@@ -161,16 +161,9 @@
   $(addprefix digest/, digest crc hmac md ripemd sha) \
   encoding exception \
   $(addprefix experimental/logger/, core filelogger nulllogger multilogger) \
-<<<<<<< HEAD
-  file format functional getopt \
-  $(addprefix io/, buffer text stream traits) \
-  json math mathspecial metastrings mmfile net/isemail net/curl numeric \
-  outbuffer parallelism path process random \
-=======
   file format functional getopt json math mathspecial \
   meta metastrings mmfile net/isemail net/curl numeric outbuffer parallelism path \
   process random \
->>>>>>> 6681862b
   $(addprefix range/, primitives interfaces) \
   $(addprefix regex/, $(addprefix internal/,generator ir parser backtracking \
   	kickstart tests thompson)) \
