# Makefile to build linux D runtime library libphobos2.a and its unit test
#
# make clean => removes all targets built by the makefile
#
# make zip => creates a zip file of all the sources (not targets)
# referred to by the makefile, including the makefile
#
# make release => makes release build of the library (this is also the
# default target)
#
# make debug => makes debug build of the library
#
# make unittest => builds all unittests (for both debug and release)
# and runs them
#
# make html => makes html documentation
#
# make install => copies library to /usr/lib

# Configurable stuff, usually from the command line
#
# OS can be linux, win32, win32remote, win32wine, osx, or freebsd. If left
# blank, the system will be determined by using uname

ifeq (,$(OS))
    OS:=$(shell uname)
    ifeq (Darwin,$(OS))
        OS:=osx
    else
        ifeq (Linux,$(OS))
            OS:=linux
        else
            ifeq (FreeBSD,$(OS))
                OS:=freebsd
            else
                $(error Unrecognized or unsupported OS for uname: $(OS))
            endif
        endif
    endif
endif

# For now, 32 bit is the default model
ifeq (,$(MODEL))
	MODEL:=32
endif

# Configurable stuff that's rarely edited
DRUNTIME_PATH = ../druntime
ZIPFILE = phobos.zip
ROOT_OF_THEM_ALL = generated
ROOT = $(ROOT_OF_THEM_ALL)/$(OS)/$(BUILD)/$(MODEL)
# Documentation-related stuff
DOCSRC = ../d-programming-language.org
WEBSITE_DIR = ../web
DOC_OUTPUT_DIR = $(WEBSITE_DIR)/phobos-prerelease
SRC_DOCUMENTABLES = phobos.d $(addsuffix .d,$(STD_MODULES))
STDDOC = $(DOCSRC)/std.ddoc
DDOCFLAGS=-m$(MODEL) -d -c -o- $(STDDOC) -I$(DRUNTIME_PATH)/import $(DMDEXTRAFLAGS)

# Variable defined in an OS-dependent manner (see below)
CC =
DMD =
DDOC =
CFLAGS =
DFLAGS =

# BUILD can be debug or release, but is unset by default; recursive
# invocation will set it. See the debug and release targets below.
BUILD =

# Fetch the makefile name, will use it in recursive calls
MAKEFILE:=$(lastword $(MAKEFILE_LIST))

# Set DRUNTIME name and full path
ifeq (,$(findstring win,$(OS)))
	DRUNTIME = $(DRUNTIME_PATH)/lib/libdruntime.a
else
	DRUNTIME = $(DRUNTIME_PATH)/lib/druntime.lib
endif

# Set CC and DMD
ifeq ($(OS),win32wine)
	CC = wine $(HOME)/dmc/bin/dmc.exe
	DMD = wine $(HOME)/dmd2/windows/bin/dmd.exe
	RUN = wine
else
	ifeq ($(OS),win32remote)
		DMD = ssh 206.125.170.138 "cd code/dmd/phobos && dmd"
		CC = ssh 206.125.170.138 "cd code/dmd/phobos && dmc"
	else
		DMD = dmd
		ifeq ($(OS),win32)
			CC = dmc
		else
			CC = cc
		endif
	endif
	RUN =
endif

# Set CFLAGS
ifeq ($(CC),cc)
	CFLAGS += -m$(MODEL)
	ifeq ($(BUILD),debug)
		CFLAGS += -g
	else
		CFLAGS += -O3
	endif
endif

# Set DFLAGS
DFLAGS := -I$(DRUNTIME_PATH)/import $(DMDEXTRAFLAGS) -w -d -m$(MODEL)
ifeq ($(BUILD),debug)
	DFLAGS += -g -debug
else
	DFLAGS += -O -release -nofloat
endif

# Set DOTOBJ and DOTEXE
ifeq (,$(findstring win,$(OS)))
	DOTOBJ:=.o
	DOTEXE:=
	PATHSEP:=/
else
	DOTOBJ:=.obj
	DOTEXE:=.exe
	PATHSEP:=$(shell echo "\\")
endif

# Set LINKOPTS
ifeq (,$(findstring win,$(OS)))
    ifeq (freebsd,$(OS))
        LINKOPTS=-L-L$(ROOT)
    else
        LINKOPTS=-L-ldl -L-L$(ROOT)
    endif
else
    LINKOPTS=-L/co $(LIB)
endif

# Set DDOC, the documentation generator
DDOC=dmd

# Set LIB, the ultimate target
ifeq (,$(findstring win,$(OS)))
	LIB = $(ROOT)/libphobos2.a
else
	LIB = $(ROOT)/phobos.lib
endif

################################################################################
MAIN = $(ROOT)/emptymain.d

# Stuff in std/
STD_MODULES = $(addprefix std/, algorithm array base64 bigint bitmanip	\
        compiler complex concurrency container contracts conv cpuid		\
        cstream ctype date datetime datebase dateparse demangle			\
        encoding exception file format functional getopt gregorian		\
        intrinsic json loader math mathspecial md5 metastrings mmfile	\
        numeric outbuffer path perf process random range regex regexp	\
        signals socket socketstream stdint stdio stdiobase stream		\
        string syserror system traits typecons typetuple uni uri utf	\
        variant xml zip zlib)

# Other D modules that aren't under std/
EXTRA_MODULES := $(addprefix std/c/, stdarg stdio) $(addprefix etc/c/,	\
        zlib) $(addprefix std/internal/math/, biguintcore biguintnoasm  \
        biguintx86 gammafunction errorfunction)

# OS-specific D modules
EXTRA_MODULES_LINUX := $(addprefix std/c/linux/, linux socket)
EXTRA_MODULES_OSX := $(addprefix std/c/osx/, socket)
EXTRA_MODULES_FREEBSD := $(addprefix std/c/freebsd/, socket)
EXTRA_MODULES_WIN32 := $(addprefix std/c/windows/, com stat windows		\
		winsock) $(addprefix std/windows/, charset iunknown syserror)
ifeq (,$(findstring win,$(OS)))
	EXTRA_MODULES+=$(EXTRA_MODULES_LINUX)
else
	EXTRA_MODULES+=$(EXTRA_MODULES_WIN32)
endif

# Aggregate all D modules relevant to this build
D_MODULES = crc32 $(STD_MODULES) $(EXTRA_MODULES)
# Add the .d suffix to the module names
D_FILES = $(addsuffix .d,$(D_MODULES))
# Aggregate all D modules over all OSs (this is for the zip file)
ALL_D_FILES = $(addsuffix .d,crc32 $(STD_MODULES) $(EXTRA_MODULES)	\
$(EXTRA_MODULES_LINUX) $(EXTRA_MODULES_OSX) $(EXTRA_MODULES_FREEBSD) $(EXTRA_MODULES_WIN32))

# C files to be part of the build
C_MODULES = $(addprefix etc/c/zlib/, adler32 compress crc32 deflate	\
	gzclose gzlib gzread gzwrite infback inffast inflate inftrees trees uncompr zutil)
C_FILES = $(addsuffix .c,$(C_MODULES))
# C files that are not compiled (right now only zlib-related)
C_EXTRAS = $(addprefix etc/c/zlib/, algorithm.txt ChangeLog crc32.h	\
deflate.h example.c inffast.h inffixed.h inflate.h inftrees.h		\
linux.mak minigzip.c osx.mak README trees.h win32.mak zconf.h		\
gzguts.h zlib.3 zlib.h zutil.h)
# Aggregate all C files over all OSs (this is for the zip file)
ALL_C_FILES = $(C_FILES) $(C_EXTRAS)

OBJS = $(addsuffix $(DOTOBJ),$(addprefix $(ROOT)/,$(C_MODULES)))

################################################################################
# Rules begin here
################################################################################

ifeq ($(BUILD),)
# No build was defined, so here we define release and debug
# targets. BUILD is not defined in user runs, only by recursive
# self-invocations. So the targets in this branch are accessible to
# end users.
release :
	$(MAKE) --no-print-directory -f $(MAKEFILE) OS=$(OS) MODEL=$(MODEL) BUILD=release
debug :
	$(MAKE) --no-print-directory -f $(MAKEFILE) OS=$(OS) MODEL=$(MODEL) BUILD=debug
unittest :
	$(MAKE) --no-print-directory -f $(MAKEFILE) OS=$(OS) MODEL=$(MODEL) BUILD=debug unittest
	$(MAKE) --no-print-directory -f $(MAKEFILE) OS=$(OS) MODEL=$(MODEL) BUILD=release unittest
else
# This branch is normally taken in recursive builds. All we need to do
# is set the default build to $(BUILD) (which is either debug or
# release) and then let the unittest depend on that build's unittests.
$(BUILD) : $(LIB)
unittest : $(addsuffix $(DOTEXE),$(addprefix $(ROOT)/unittest/,$(D_MODULES)))
endif

################################################################################

$(ROOT)/%$(DOTOBJ) : %.c
	@[ -d $(dir $@) ] || mkdir -p $(dir $@) || [ -d $(dir $@) ]
	$(CC) -c $(CFLAGS) $< -o$@

$(LIB) : $(OBJS) $(ALL_D_FILES) $(DRUNTIME)
	$(DMD) $(DFLAGS) -lib -of$@ $(DRUNTIME) $(D_FILES) $(OBJS)

ifeq ($(MODEL),64)
<<<<<<< HEAD
DISABLED_TESTS =        \
	std/algorithm   \
	std/complex     \
	std/conv        \
	std/datetime    \
	std/file        \
	std/format      \
	std/math        \
	std/numeric     \
	std/random      \
	std/range       \
	std/internal/math/biguintnoasm
=======
DISABLED_TESTS += std/conv
# not reduced yet. I hate reducing this file
# passes on debug, segv on release

DISABLED_TESTS += std/file
# something stat related

DISABLED_TESTS += std/format
# Still not passing, time to pull out the next issue.

DISABLED_TESTS += std/math
# seems to infinite loop, need to reduce

DISABLED_TESTS += std/numeric
# passes debug, fails release
# sent a FFT based problem to walter.

DISABLED_TESTS += std/random
DISABLED_TESTS += std/internal/math/biguintnoasm
>>>>>>> 1a3c7509

$(addprefix $(ROOT)/unittest/,$(DISABLED_TESTS)) : 
	@echo Testing $@ - disabled
endif

$(ROOT)/unittest/%$(DOTEXE) : %.d $(LIB) $(ROOT)/emptymain.d
	@echo Testing $@
	@$(DMD) $(DFLAGS) -unittest $(LINKOPTS) $(subst /,$(PATHSEP),"-of$@") \
	 	$(ROOT)/emptymain.d $<
# make the file very old so it builds and runs again if it fails
	@touch -t 197001230123 $@
# run unittest in its own directory
	@$(RUN) $@
# succeeded, render the file new again
	@touch $@

# Disable implicit rule
%$(DOTEXE) : %$(DOTOBJ)

$(ROOT)/emptymain.d : $(ROOT)/.directory
	@echo 'void main(){}' >$@

$(ROOT)/.directory :
	mkdir -p $(ROOT) || exists $(ROOT)
	touch $@

clean :
	rm -rf $(ROOT_OF_THEM_ALL) $(ZIPFILE) $(DOC_OUTPUT_DIR)

zip :
	zip $(ZIPFILE) $(MAKEFILE) $(ALL_D_FILES) $(ALL_C_FILES)

install : release
	sudo cp $(LIB) /usr/lib/

$(DRUNTIME) :
	$(MAKE) -C $(DRUNTIME_PATH) -f posix.mak

###########################################################
# html documentation

$(DOC_OUTPUT_DIR)/%.html : %.d $(STDDOC)
	$(DDOC) $(DDOCFLAGS) -Df$@ $<

$(DOC_OUTPUT_DIR)/std_%.html : std/%.d $(STDDOC)
	$(DDOC) $(DDOCFLAGS) -Df$@ $<

$(DOC_OUTPUT_DIR)/std_c_%.html : std/c/%.d $(STDDOC)
	$(DDOC) $(DDOCFLAGS) -Df$@ $<

$(DOC_OUTPUT_DIR)/std_c_linux_%.html : std/c/linux/%.d $(STDDOC)
	$(DDOC) $(DDOCFLAGS) -Df$@ $<

html : $(addprefix $(DOC_OUTPUT_DIR)/, $(subst /,_,$(subst .d,.html,	\
	$(SRC_DOCUMENTABLES)))) $(STYLECSS_TGT)
#	@$(MAKE) -f $(DOCSRC)/linux.mak -C $(DOCSRC) --no-print-directory

rsync-prerelease : html
	rsync -avz $(DOC_OUTPUT_DIR)/ d-programming@digitalmars.com:data/phobos-prerelease/
	rsync -avz $(WEBSITE_DIR)/ d-programming@digitalmars.com:data/phobos-prerelase/<|MERGE_RESOLUTION|>--- conflicted
+++ resolved
@@ -235,20 +235,6 @@
 	$(DMD) $(DFLAGS) -lib -of$@ $(DRUNTIME) $(D_FILES) $(OBJS)
 
 ifeq ($(MODEL),64)
-<<<<<<< HEAD
-DISABLED_TESTS =        \
-	std/algorithm   \
-	std/complex     \
-	std/conv        \
-	std/datetime    \
-	std/file        \
-	std/format      \
-	std/math        \
-	std/numeric     \
-	std/random      \
-	std/range       \
-	std/internal/math/biguintnoasm
-=======
 DISABLED_TESTS += std/conv
 # not reduced yet. I hate reducing this file
 # passes on debug, segv on release
@@ -268,7 +254,6 @@
 
 DISABLED_TESTS += std/random
 DISABLED_TESTS += std/internal/math/biguintnoasm
->>>>>>> 1a3c7509
 
 $(addprefix $(ROOT)/unittest/,$(DISABLED_TESTS)) : 
 	@echo Testing $@ - disabled
