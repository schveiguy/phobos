// Written in the D programming language.
/**
Functions and types that manipulate built-in arrays.

Copyright: Copyright Andrei Alexandrescu 2008- and Jonathan M Davis 2011-.

License:   $(WEB boost.org/LICENSE_1_0.txt, Boost License 1.0).

Authors:   $(WEB erdani.org, Andrei Alexandrescu) and Jonathan M Davis

Source: $(PHOBOSSRC std/_array.d)
*/
module std.array;

import core.memory, core.bitop;
<<<<<<< HEAD
import std.algorithm, std.conv, std.ctype, std.exception,
    std.range, std.string, std.traits, std.typecons, std.utf;
=======
import std.algorithm, std.conv, std.ctype, std.encoding, std.exception,
    std.range, std.string, std.traits, std.typecons, std.utf, std.typetuple;
>>>>>>> 8c29e10c
import std.c.string : memcpy;
version(unittest) import core.exception, std.stdio;

/**
Returns a newly-allocated dynamic array consisting of a copy of the
input range, static array, dynamic array, or class or struct with an
$(D opApply) function $(D r).  Note that narrow strings are handled as
a special case in an overload.

Example:

----
auto a = array([1, 2, 3, 4, 5][]);
assert(a == [ 1, 2, 3, 4, 5 ]);
----
 */
ForeachType!Range[] array(Range)(Range r)
if (isIterable!Range && !isNarrowString!Range)
{
    alias ForeachType!Range E;
    static if (hasLength!Range)
    {
        if(r.length == 0) return null;

        // Determines whether the GC should scan the array.
        auto blkInfo = (typeid(E).flags & 1) ?
                       cast(GC.BlkAttr) 0 :
                       GC.BlkAttr.NO_SCAN;

        auto result = (cast(E*) enforce(GC.malloc(r.length * E.sizeof, blkInfo),
                text("Out of memory while allocating an array of ", r.length,
                        " objects of type ", E.stringof)))[0 .. r.length];
        size_t i = 0;
        foreach (e; r)
        {
            // hacky
            static if (is(typeof(e.opAssign(e))))
            {
                // this should be in-place construction
                emplace!E(result.ptr + i, e);
            }
            else
            {
                result[i] = e;
            }
            i++;
        }
        return result;
    }
    else
    {
        auto a = appender!(E[])();
        foreach (e; r)
        {
            a.put(e);
        }
        return a.data;
    }
}

/**
Convert a narrow string to an array type that fully supports random access.
This is handled as a special case and always returns a $(D dchar[]),
$(D const(dchar)[]), or $(D immutable(dchar)[]) depending on the constness of
the input.
*/
ElementType!String[] array(String)(String str) if (isNarrowString!String)
{
    return to!(typeof(return))(str);
}

unittest
{
    static struct TestArray { int x; string toString() { return .to!string(x); } }

    static struct OpAssign
    {
        uint num;
        this(uint num) { this.num = num; }

        // Templating opAssign to make sure the bugs with opAssign being
        // templated are fixed.
        void opAssign(T)(T rhs) { this.num = rhs.num; }
    }

    static struct OpApply
    {
        int opApply(int delegate(ref int) dg)
        {
            int res;
            foreach(i; 0..10)
            {
                res = dg(i);
                if(res) break;
            }

            return res;
        }
    }

    auto a = array([1, 2, 3, 4, 5][]);
    //writeln(a);
    assert(a == [ 1, 2, 3, 4, 5 ]);

    auto b = array([TestArray(1), TestArray(2)][]);
    //writeln(b);

    class C
    {
        int x;
        this(int y) { x = y; }
        override string toString() { return .to!string(x); }
    }
    auto c = array([new C(1), new C(2)][]);
    //writeln(c);

    auto d = array([1., 2.2, 3][]);
    assert(is(typeof(d) == double[]));
    //writeln(d);

    auto e = [OpAssign(1), OpAssign(2)];
    auto f = array(e);
    assert(e == f);

    assert(array(OpApply.init) == [0,1,2,3,4,5,6,7,8,9]);
    assert(array("ABC") == "ABC"d);
    assert(array("ABC".dup) == "ABC"d.dup);
}

private template blockAttribute(T)
{
    static if (hasIndirections!(T))
    {
        enum blockAttribute = 0;
    }
    else
    {
        enum blockAttribute = GC.BlkAttr.NO_SCAN;
    }
}

// Returns the number of dimensions in an array T.
private template nDimensions(T)
{
    static if(isArray!T)
    {
        enum nDimensions = 1 + nDimensions!(typeof(T.init[0]));
    }
    else
    {
        enum nDimensions = 0;
    }
}

unittest {
    static assert(nDimensions!(uint[]) == 1);
    static assert(nDimensions!(float[][]) == 2);
}

/**
Returns a new array of type $(D T) allocated on the garbage collected heap
without initializing its elements.  This can be a useful optimization if every
element will be immediately initialized.  $(D T) may be a multidimensional
array.  In this case sizes may be specified for any number of dimensions from 1
to the number in $(D T).

Examples:
---
double[] arr = uninitializedArray!(double[])(100);
assert(arr.length == 100);

double[][] matrix = uninitializedArray!(double[][])(42, 31);
assert(matrix.length == 42);
assert(matrix[0].length == 31);
---
*/
auto uninitializedArray(T, I...)(I sizes)
if(allSatisfy!(isIntegral, I))
{
    return arrayAllocImpl!(false, T, I)(sizes);
}

unittest
{
    double[] arr = uninitializedArray!(double[])(100);
    assert(arr.length == 100);

    double[][] matrix = uninitializedArray!(double[][])(42, 31);
    assert(matrix.length == 42);
    assert(matrix[0].length == 31);
}

/**
Returns a new array of type $(D T) allocated on the garbage collected heap.
Initialization is guaranteed only for pointers, references and slices,
for preservation of memory safety.
*/
auto minimallyInitializedArray(T, I...)(I sizes) @trusted
if(allSatisfy!(isIntegral, I))
{
    return arrayAllocImpl!(true, T, I)(sizes);
}

unittest
{
    double[] arr = minimallyInitializedArray!(double[])(100);
    assert(arr.length == 100);

    double[][] matrix = minimallyInitializedArray!(double[][])(42);
    assert(matrix.length == 42);
    foreach(elem; matrix)
    {
        assert(elem.ptr is null);
    }
}

private auto arrayAllocImpl(bool minimallyInitialized, T, I...)(I sizes)
if(allSatisfy!(isIntegral, I))
{
    static assert(sizes.length >= 1,
        "Cannot allocate an array without the size of at least the first " ~
        " dimension.");
    static assert(sizes.length <= nDimensions!T,
        to!string(sizes.length) ~ " dimensions specified for a " ~
        to!string(nDimensions!T) ~ " dimensional array.");

    alias typeof(T.init[0]) E;

    auto ptr = cast(E*) GC.malloc(sizes[0] * E.sizeof, blockAttribute!(E));
    auto ret = ptr[0..sizes[0]];

    static if(sizes.length > 1)
    {
        foreach(ref elem; ret)
        {
            elem = uninitializedArray!(E)(sizes[1..$]);
        }
    }
    else static if(minimallyInitialized && hasIndirections!E)
    {
        ret[] = E.init;
    }

    return ret;
}

/**
Implements the range interface primitive $(D empty) for built-in
arrays. Due to the fact that nonmember functions can be called with
the first argument using the dot notation, $(D array.empty) is
equivalent to $(D empty(array)).

Example:
----
auto a = [ 1, 2, 3 ];
assert(!a.empty);
assert(a[3 .. $].empty);
----
 */

@property bool empty(T)(in T[] a) @safe pure nothrow
{
    return !a.length;
}

unittest
{
    auto a = [ 1, 2, 3 ];
    assert(!a.empty);
    assert(a[3 .. $].empty);
}

/**
Implements the range interface primitive $(D save) for built-in
arrays. Due to the fact that nonmember functions can be called with
the first argument using the dot notation, $(D array.save) is
equivalent to $(D save(array)). The function does not duplicate the
content of the array, it simply returns its argument.

Example:
----
auto a = [ 1, 2, 3 ];
auto b = a.save;
assert(b is a);
----
 */

@property T[] save(T)(T[] a) @safe pure nothrow
{
    return a;
}

/**
Implements the range interface primitive $(D popFront) for built-in
arrays. Due to the fact that nonmember functions can be called with
the first argument using the dot notation, $(D array.popFront) is
equivalent to $(D popFront(array)). For $(GLOSSARY narrow strings),
$(D popFront) automaticaly advances to the next $(GLOSSARY code
point).

Example:
----
int[] a = [ 1, 2, 3 ];
a.popFront();
assert(a == [ 2, 3 ]);
----
*/

void popFront(A)(ref A a)
if (!isNarrowString!A && isDynamicArray!A && isMutable!A && !is(A == void[]))
{
    assert(a.length, "Attempting to popFront() past the end of an array of "
            ~ typeof(a[0]).stringof);
    a = a[1 .. $];
}

unittest
{
    auto a = [ 1, 2, 3 ];
    a.popFront();
    assert(a == [ 2, 3 ]);
    static assert(!__traits(compiles, popFront!(immutable int[])));
    static assert(!__traits(compiles, popFront!(void[])));
}

// Specialization for narrow strings. The necessity of
// !isStaticArray!A suggests a compiler @@@BUG@@@.
void popFront(A)(ref A a)
if (isNarrowString!A && isMutable!A && !isStaticArray!A)
{
    assert(a.length, "Attempting to popFront() past the end of an array of "
            ~ typeof(a[0]).stringof);
    a = a[std.utf.stride(a, 0) .. $];
}

unittest
{
    string s1 = "\xC2\xA9hello";
    s1.popFront();
    assert(s1 == "hello");
    wstring s2 = "\xC2\xA9hello";
    s2.popFront();
    assert(s2 == "hello");
    string s3 = "\u20AC100";
    //write(s3, '\n');

    static assert(!__traits(compiles, popFront!(immutable string)));
}

/**
Implements the range interface primitive $(D popBack) for built-in
arrays. Due to the fact that nonmember functions can be called with
the first argument using the dot notation, $(D array.popBack) is
equivalent to $(D popBack(array)). For $(GLOSSARY narrow strings), $(D
popFront) automaticaly eliminates the last $(GLOSSARY code point).


Example:
----
int[] a = [ 1, 2, 3 ];
a.popBack();
assert(a == [ 1, 2 ]);
----
*/

void popBack(A)(ref A a)
if (isDynamicArray!A && !isNarrowString!A && isMutable!A && !is(A == void[]))
{
    assert(a.length);
    a = a[0 .. $ - 1];
}

unittest
{
    auto a = [ 1, 2, 3 ];
    a.popBack();
    assert(a == [ 1, 2 ]);
    static assert(!__traits(compiles, popBack!(immutable int[])));
    static assert(!__traits(compiles, popBack!(void[])));
}

// Specialization for arrays of char
@trusted void popBack(A)(ref A a)
if (is(A : const(char)[]) && isMutable!A)
{
    immutable n = a.length;
    const p = a.ptr + n;
    if (n >= 1 && (p[-1] & 0b1100_0000) != 0b1000_0000)
    {
        a = a[0 .. n - 1];
    }
    else if (n >= 2 && (p[-2] & 0b1100_0000) != 0b1000_0000)
    {
        a = a[0 .. n - 2];
    }
    else if (n >= 3 && (p[-3] & 0b1100_0000) != 0b1000_0000)
    {
        a = a[0 .. n - 3];
    }
    else if (n >= 4 && (p[-4] & 0b1100_0000) != 0b1000_0000)
    {
        a = a[0 .. n - 4];
    }
    else
    {
        throw new UtfException("Invalid UTF character at end of string");
    }
}

unittest
{
    string s = "hello\xE2\x89\xA0";
    s.popBack();
    assert(s == "hello", s);
    string s3 = "\xE2\x89\xA0";
    auto c = s3.back;
    assert(c == cast(dchar)'\u2260');
    s3.popBack();
    assert(s3 == "");

    static assert(!__traits(compiles, popBack!(immutable char[])));
}

// Specialization for arrays of wchar
@trusted void popBack(A)(ref A a)
if (is(A : const(wchar)[]) && isMutable!A)
{
    assert(a.length);
    if (a.length <= 1) // this is technically == but costs nothing and is safer
    {
        a = a[0 .. 0];
        return;
    }
    // We can go commando from here on, we're safe; length is > 1
    immutable c = a.ptr[a.length - 2];
    a = a.ptr[0 .. a.length - 1 - (c >= 0xD800 && c <= 0xDBFF)];
}

unittest
{
    wstring s = "hello\xE2\x89\xA0";
    s.popBack();
    assert(s == "hello");

    static assert(!__traits(compiles, popBack!(immutable wchar[])));
}

/**
Implements the range interface primitive $(D front) for built-in
arrays. Due to the fact that nonmember functions can be called with
the first argument using the dot notation, $(D array.front) is
equivalent to $(D front(array)). For $(GLOSSARY narrow strings), $(D
front) automaticaly returns the first $(GLOSSARY code point) as a $(D
dchar).


Example:
----
int[] a = [ 1, 2, 3 ];
assert(a.front == 1);
----
*/
ref T front(T)(T[] a)
if (!isNarrowString!(T[]) && !is(T[] == void[]))
{
    assert(a.length, "Attempting to fetch the front of an empty array");
    return a[0];
}

dchar front(A)(A a) if (isNarrowString!A)
{
    assert(a.length, "Attempting to fetch the front of an empty array");
    size_t i = 0;
    return decode(a, i);
}

unittest
{
    auto a = [ 1, 2 ];
    a.front = 4;
    assert(a.front == 4);
    assert(a == [ 4, 2 ]);
}

/**
Implements the range interface primitive $(D back) for built-in
arrays. Due to the fact that nonmember functions can be called with
the first argument using the dot notation, $(D array.back) is
equivalent to $(D back(array)). For $(GLOSSARY narrow strings), $(D
back) automaticaly returns the last $(GLOSSARY code point) as a $(D
dchar).

Example:
----
int[] a = [ 1, 2, 3 ];
assert(a.back == 3);
----
*/
ref T back(T)(T[] a) if (!isNarrowString!(T[]))
{
    assert(a.length, "Attempting to fetch the back of an empty array");
    return a[$ - 1];
}

unittest
{
    int[] a = [ 1, 2, 3 ];
    assert(a.back == 3);
    a.back += 4;
    assert(a.back == 7);
}

// Specialization for strings
dchar back(A)(A a)
if (isDynamicArray!A && isNarrowString!A)
{
    auto n = a.length;
    const p = a.ptr + n;
    if (n >= 1 && (p[-1] & 0b1100_0000) != 0b1000_0000)
    {
        --n;
    }
    else if (n >= 2 && (p[-2] & 0b1100_0000) != 0b1000_0000)
    {
        n -= 2;
    }
    else if (n >= 3 && (p[-3] & 0b1100_0000) != 0b1000_0000)
    {
        n -= 3;
    }
    else if (n >= 4 && (p[-4] & 0b1100_0000) != 0b1000_0000)
    {
        n -= 4;
    }
    else
    {
        throw new UtfException(a.length
                ? "Invalid UTF character at end of string"
                : "Attempting to fetch the back of an empty array");
    }
    return decode(a, n);
}

// overlap
/*
Returns the overlapping portion, if any, of two arrays. Unlike $(D
equal), $(D overlap) only compares the pointers in the ranges, not the
values referred by them. If $(D r1) and $(D r2) have an overlapping
slice, returns that slice. Otherwise, returns the null slice.

Example:
----
int[] a = [ 10, 11, 12, 13, 14 ];
int[] b = a[1 .. 3];
assert(overlap(a, b) == [ 11, 12 ]);
b = b.dup;
// overlap disappears even though the content is the same
assert(overlap(a, b).empty);
----
*/
T[] overlap(T)(T[] r1, T[] r2) @trusted pure nothrow
{
    static T* max(T* a, T* b) nothrow { return a > b ? a : b; }
    static T* min(T* a, T* b) nothrow { return a < b ? a : b; }
    auto b = max(r1.ptr, r2.ptr);
    auto e = min(r1.ptr + r1.length, r2.ptr + r2.length);
    return b < e ? b[0 .. e - b] : null;
}

unittest
{
    int[] a = [ 10, 11, 12, 13, 14 ];
    int[] b = a[1 .. 3];
    a[1] = 100;
    assert(overlap(a, b) == [ 100, 12 ]);

    assert(overlap(a, a[0 .. 2]) is a[0 .. 2]);
    assert(overlap(a, a[3 .. 5]) is a[3 .. 5]);
    assert(overlap(a[0 .. 2], a) is a[0 .. 2]);
    assert(overlap(a[3 .. 5], a) is a[3 .. 5]);

    assert(overlap(a, b.dup).empty);
}

/+
Commented out until the insert which is scheduled for deprecation is removed.
I'd love to just remove it in favor of insertInPlace, but then code would then
use this version of insert and silently break. So, it's here so that it can
be used once insert has not only been deprecated but removed, but until then,
it's commented out.

/++
    Creates a new array which is a copy of $(D array) with $(D stuff) (which
    must be an input range or a single item) inserted at position $(D pos).

    Examples:
--------------------
int[] a = [ 1, 2, 3, 4 ];
auto b = a.insert(2, [ 1, 2 ]);
assert(a == [ 1, 2, 3, 4 ]);
assert(b == [ 1, 2, 1, 2, 3, 4 ]);
--------------------
 +/
T[] insert(T, Range)(T[] array, size_t pos, Range stuff)
    if(isInputRange!Range &&
       (is(ElementType!Range : T) ||
        isSomeString!(T[]) && is(ElementType!Range : dchar)))
{
    static if(hasLength!Range && is(ElementEncodingType!Range : T))
    {
        auto retval = new Unqual!(T)[](array.length + stuff.length);
        retval[0 .. pos] = array[0 .. pos];
        copy(stuff, retval[pos .. pos + stuff.length]);
        retval[pos + stuff.length .. $] = array[pos .. $];
        return cast(T[])retval;
    }
    else
    {
        auto app = appender!(T[])();
        app.put(array[0 .. pos]);
        app.put(stuff);
        app.put(array[pos .. $]);
        return app.data;
    }
}

/++ Ditto +/
T[] insert(T)(T[] array, size_t pos, T stuff)
{
    auto retval = new T[](array.length + 1);
    retval[0 .. pos] = array[0 .. pos];
    retval[pos] = stuff;
    retval[pos + 1 .. $] = array[pos .. $];
    return retval;
}

//Verify Example.
unittest
{
    int[] a = [ 1, 2, 3, 4 ];
    auto b = a.insert(2, [ 1, 2 ]);
    assert(a == [ 1, 2, 3, 4 ]);
    assert(b == [ 1, 2, 1, 2, 3, 4 ]);
}

unittest
{
    auto a = [1, 2, 3, 4];
    assert(a.insert(0, [6, 7]) == [6, 7, 1, 2, 3, 4]);
    assert(a.insert(2, [6, 7]) == [1, 2, 6, 7, 3, 4]);
    assert(a.insert(a.length, [6, 7]) == [1, 2, 3, 4, 6, 7]);

    assert(a.insert(0, filter!"true"([6, 7])) == [6, 7, 1, 2, 3, 4]);
    assert(a.insert(2, filter!"true"([6, 7])) == [1, 2, 6, 7, 3, 4]);
    assert(a.insert(a.length, filter!"true"([6, 7])) == [1, 2, 3, 4, 6, 7]);

    assert(a.insert(0, 22) == [22, 1, 2, 3, 4]);
    assert(a.insert(2, 22) == [1, 2, 22, 3, 4]);
    assert(a.insert(a.length, 22) == [1, 2, 3, 4, 22]);
    assert(a == [1, 2, 3, 4]);

    auto testStr(T, U)(string file = __FILE__, size_t line = __LINE__)
    {

        auto l = to!T("hello");
        auto r = to!U(" world");

        enforce(insert(l, 0, r) == " worldhello",
                new AssertError("testStr failure 1", file, line));
        enforce(insert(l, 3, r) == "hel worldlo",
                new AssertError("testStr failure 2", file, line));
        enforce(insert(l, l.length, r) == "hello world",
                new AssertError("testStr failure 3", file, line));
        enforce(insert(l, 0, filter!"true"(r)) == " worldhello",
                new AssertError("testStr failure 4", file, line));
        enforce(insert(l, 3, filter!"true"(r)) == "hel worldlo",
                new AssertError("testStr failure 5", file, line));
        enforce(insert(l, l.length, filter!"true"(r)) == "hello world",
                new AssertError("testStr failure 6", file, line));
    }

    testStr!(string, string)();
    testStr!(string, wstring)();
    testStr!(string, dstring)();
    testStr!(wstring, string)();
    testStr!(wstring, wstring)();
    testStr!(wstring, dstring)();
    testStr!(dstring, string)();
    testStr!(dstring, wstring)();
    testStr!(dstring, dstring)();
}
+/

/++
    Inserts $(D stuff) (which must be an input range or any number of
    implicitly convertible items) in $(D array) at position $(D pos).

Example:
---
int[] a = [ 1, 2, 3, 4 ];
a.insertInPlace(2, [ 1, 2 ]);
assert(a == [ 1, 2, 1, 2, 3, 4 ]);
a.insertInPlace(3, 10u, 11);
assert(a == [ 1, 2, 1, 10, 11, 2, 3, 4]);
---
 +/
void insertInPlace(T, Range)(ref T[] array, size_t pos, Range stuff)
    if(isInputRange!Range &&
       (is(ElementType!Range : T) ||
        isSomeString!(T[]) && is(ElementType!Range : dchar)))
{
    insertInPlaceImpl(array, pos, stuff);
}

/++ Ditto +/
void insertInPlace(T, U...)(ref T[] array, size_t pos, U stuff)
    if(isSomeString!(T[]) && allSatisfy!(isCharOrString, U))
{
    dchar[staticConvertible!(dchar, U)] stackSpace = void;
    auto range = chain(makeRangeTuple(stackSpace[], stuff).expand);
    insertInPlaceImpl(array, pos, range);
}

/++ Ditto +/
void insertInPlace(T, U...)(ref T[] array, size_t pos, U stuff)
    if(!isSomeString!(T[]) && allSatisfy!(isInputRangeOrConvertible!T, U))
{
    T[staticConvertible!(T, U)] stackSpace = void;
    auto range = chain(makeRangeTuple(stackSpace[], stuff).expand);
    insertInPlaceImpl(array, pos, range);
}

// returns number of consecutive elements at front of U that are convertible to E
private template staticFrontConvertible(E, U...)
{
    static if(U.length == 0)
        enum staticFrontConvertible = 0;
    else static if(isImplicitlyConvertible!(U[0],E))
        enum staticFrontConvertible = 1 + staticFrontConvertible!(E, U[1..$]);
    else
        enum staticFrontConvertible = 0;
}

// returns total number of elements in U that are convertible to E
private template staticConvertible(E, U...)
{
    static if (U.length == 0)
        enum staticConvertible = 0;
    else static if(isImplicitlyConvertible!(U[0], E))
        enum staticConvertible = 1 + staticConvertible!(E, U[1..$]);
    else
        enum staticConvertible = staticConvertible!(E, U[1..$]);
}

private template isCharOrString(T)
{
    enum isCharOrString = isSomeString!T || isSomeChar!T;
}

private template isInputRangeOrConvertible(E)
{
    template isInputRangeOrConvertible(R)
    {
        enum isInputRangeOrConvertible =
            (isInputRange!R && is(ElementType!R : E))  || is(R : E);
    }
}

//packs individual convertible elements into provided slack array,
//and chains them with the rest into a tuple
private auto makeRangeTuple(E, U...)(E[] place, U stuff)
    if(U.length > 0 && is(U[0] : E) )
{
    enum toPack = staticFrontConvertible!(E, U);
    foreach(i, v; stuff[0..toPack])
        emplace!E(&place[i], v);
    assert(place.length >= toPack);
    static if(U.length != staticFrontConvertible!(E,U))
        return tuple(place[0..toPack],
                makeRangeTuple(place[toPack..$], stuff[toPack..$]).expand);
    else
        return tuple(place[0..toPack]);
}
//ditto
private auto makeRangeTuple(E, U...)(E[] place, U stuff)
    if(U.length > 0 && isInputRange!(U[0]) && is(ElementType!(U[0]) : E))
{
    static if(U.length == 1)
        return tuple(stuff[0]);
    else
        return tuple(stuff[0],makeRangeTuple(place, stuff[1..$]).expand);
}


private void insertInPlaceImpl(T, Range)(ref T[] array, size_t pos, Range stuff)
    if(isInputRange!Range &&
       (is(ElementType!Range : T) ||
        isSomeString!(T[]) && is(ElementType!Range : dchar)))
{
    static if(hasLength!Range &&
              is(ElementEncodingType!Range : T) &&
              !is(T == const T) &&
              !is(T == immutable T))
    {
        immutable
            delta = stuff.length,
            oldLength = array.length,
            newLength = oldLength + delta;

        // Reallocate the array to make space for new content
        array = (cast(T*) core.memory.GC.realloc(array.ptr,
                        newLength * array[0].sizeof))[0 .. newLength];
        assert(array.length == newLength);

        // Move data in pos .. pos + stuff.length to the end of the array
        foreach_reverse (i; pos .. oldLength)
        {
            // This will be guaranteed to not throw
            move(array[i], array[i + delta]);
        }

        // Copy stuff into array
        copy(stuff, array[pos .. pos + stuff.length]);
    }
    else
    {
        auto app = appender!(T[])();
        app.put(array[0 .. pos]);
        app.put(stuff);
        app.put(array[pos .. $]);
        array = app.data;
    }
}


//Verify Example.
unittest
{
    int[] a = [ 1, 2, 3, 4 ];
    a.insertInPlace(2, [ 1, 2 ]);
    assert(a == [ 1, 2, 1, 2, 3, 4 ]);
    a.insertInPlace(3, 10u, 11);
    assert(a == [ 1, 2, 1, 10, 11, 2, 3, 4]);
}

unittest
{
    bool test(T, U, V)(T orig, size_t pos, U toInsert, V result,
               string file = __FILE__, size_t line = __LINE__)
    {
        {
            static if(is(T == typeof(T.dup)))
                auto a = orig.dup;
            else
                auto a = orig.idup;

            a.insertInPlace(pos, toInsert);
            if(!std.algorithm.equal(a, result))
                return false;
        }

        static if(isInputRange!U)
        {
            orig.insertInPlace(pos, filter!"true"(toInsert));
            return std.algorithm.equal(orig, result);
        }
        else
            return true;
    }


    assert(test([1, 2, 3, 4], 0, [6, 7], [6, 7, 1, 2, 3, 4]));
    assert(test([1, 2, 3, 4], 2, [8, 9], [1, 2, 8, 9, 3, 4]));
    assert(test([1, 2, 3, 4], 4, [10, 11], [1, 2, 3, 4, 10, 11]));

    assert(test([1, 2, 3, 4], 0, 22, [22, 1, 2, 3, 4]));
    assert(test([1, 2, 3, 4], 2, 23, [1, 2, 23, 3, 4]));
    assert(test([1, 2, 3, 4], 4, 24, [1, 2, 3, 4, 24]));

    auto testStr(T, U)(string file = __FILE__, size_t line = __LINE__)
    {

        auto l = to!T("hello");
        auto r = to!U(" world");

        enforce(test(l, 0, r, " worldhello"),
                new AssertError("testStr failure 1", file, line));
        enforce(test(l, 3, r, "hel worldlo"),
                new AssertError("testStr failure 2", file, line));
        enforce(test(l, l.length, r, "hello world"),
                new AssertError("testStr failure 3", file, line));
    }

    testStr!(string, string)();
    testStr!(string, wstring)();
    testStr!(string, dstring)();
    testStr!(wstring, string)();
    testStr!(wstring, wstring)();
    testStr!(wstring, dstring)();
    testStr!(dstring, string)();
    testStr!(dstring, wstring)();
    testStr!(dstring, dstring)();

    // variadic version
    bool testVar(T, U...)(T orig, size_t pos, U args)
    {
        static if(is(T == typeof(T.dup)))
            auto a = orig.dup;
        else
            auto a = orig.idup;
        auto result = args[$-1];

        a.insertInPlace(pos, args[0..$-1]);
        if(!std.algorithm.equal(a, result))
            return false;
        return true;
    }
    assert(testVar([1, 2, 3, 4], 0, 6, 7u, [6, 7, 1, 2, 3, 4]));
    assert(testVar([1L, 2, 3, 4], 2, 8, 9L, [1, 2, 8, 9, 3, 4]));
    assert(testVar([1L, 2, 3, 4], 4, 10L, 11, [1, 2, 3, 4, 10, 11]));
    assert(testVar([1L, 2, 3, 4], 4, [10, 11], 40L, 42L,
                    [1, 2, 3, 4, 10, 11, 40, 42]));
    assert(testVar([1L, 2, 3, 4], 4, 10, 11, [40L, 42],
                    [1, 2, 3, 4, 10, 11, 40, 42]));
    assert(testVar("t".idup, 1, 'e', 's', 't', "test"));
    assert(testVar("!!"w.idup, 1, "\u00e9ll\u00f4", 'x', "TTT"w, 'y',
                    "!\u00e9ll\u00f4xTTTy!"));
    assert(testVar("flipflop"d.idup, 4, '_',
                    "xyz"w, '\U00010143', '_', "abc"d, "__",
                    "flip_xyz\U00010143_abc__flop"));
}

/++
    $(RED Scheduled for deprecation. Use $(XREF array, insertInPlace) instead.)

    Same as $(XREF array, insertInPlace).
  +/
void insert(T, Range)(ref T[] array, size_t pos, Range stuff)
if (isInputRange!Range && is(ElementEncodingType!Range : T))
{
    pragma(msg, "std.array.insert has been scheduled for deprecation. " ~
                "Use insertInPlace instead.");
    insertInPlace(array, pos, stuff);
}

/// Ditto
void insert(T)(ref T[] array, size_t pos, T stuff)
{
    pragma(msg, "std.array.insert has been scheduled for deprecation. " ~
                "Use insertInPlace instead.");
    insertInPlace(array, pos, stuff);
}

/++
    Returns whether the $(D front)s of $(D lhs) and $(D rhs) both refer to the
    same place in memory, making one of the arrays a slice of the other which
    starts at index $(D 0).
  +/
pure bool sameHead(T)(in T[] lhs, in T[] rhs)
{
    return lhs.ptr == rhs.ptr;
}

/********************************************
Returns an array that consists of $(D s) (which must be an input
range) repeated $(D n) times. This function allocates, fills, and
returns a new array. For a lazy version, refer to $(XREF range, repeat).
 */
S replicate(S)(S s, size_t n) if (isDynamicArray!S)
{
    // Optimization for return join(std.range.repeat(s, n));
    if (n == 0)
        return S.init;
    if (n == 1)
        return s;
    auto r = new Unqual!(typeof(s[0]))[n * s.length];
    if (s.length == 1)
        r[] = s[0];
    else
    {
        immutable len = s.length, nlen = n * len;
        for (size_t i = 0; i < nlen; i += len)
        {
            r[i .. i + len] = s[];
        }
    }
    return cast(S) r;
}

ElementType!S[] replicate(S)(S s, size_t n)
if (isInputRange!S && !isDynamicArray!S)
{
    return join(std.range.repeat(s, n));
}

unittest
{
    debug(std_array) printf("array.repeat.unittest\n");

    foreach (S; TypeTuple!(string, wstring, dstring, char[], wchar[], dchar[]))
    {
        S s;

        s = replicate(to!S("1234"), 0);
        assert(s is null);
        s = replicate(to!S("1234"), 1);
        assert(cmp(s, "1234") == 0);
        s = replicate(to!S("1234"), 2);
        assert(cmp(s, "12341234") == 0);
        s = replicate(to!S("1"), 4);
        assert(cmp(s, "1111") == 0);
        s = replicate(cast(S) null, 4);
        assert(s is null);
    }

    int[] a = [ 1, 2, 3 ];
    assert(replicate(a, 3) == [1, 2, 3, 1, 2, 3, 1, 2, 3]);
}

/**************************************
Split the string $(D s) into an array of words, using whitespace as
delimiter. Runs of whitespace are merged together (no empty words are produced).
 */
S[] split(S)(S s) if (isSomeString!S)
{
    size_t istart;
    bool inword = false;
    S[] result;

    foreach (i; 0 .. s.length)
    {
        switch (s[i])
        {
        case ' ': case '\t': case '\f': case '\r': case '\n': case '\v':
            if (inword)
            {
                result ~= s[istart .. i];
                inword = false;
            }
            break;
        default:
            if (!inword)
            {
                istart = i;
                inword = true;
            }
            break;
        }
    }
    if (inword)
        result ~= s[istart .. $];
    return result;
}

unittest
{
    foreach (S; TypeTuple!(string, wstring, dstring))
    {
        debug(string) printf("string.split1\n");
        S s = " \t\npeter paul\tjerry \n";
        assert(equal(split(s), [ to!S("peter"), to!S("paul"), to!S("jerry") ]));
    }
}

/**
Splits a string by whitespace.

Example:

----
auto a = " a     bcd   ef gh ";
assert(equal(splitter(a), ["", "a", "bcd", "ef", "gh"][]));
----
 */
auto splitter(String)(String s) if (isSomeString!String)
{
    return std.algorithm.splitter!isspace(s);
}

unittest
{
    auto a = " a     bcd   ef gh ";
    assert(equal(splitter(a), ["", "a", "bcd", "ef", "gh"][]));
    a = "";
    assert(splitter(a).empty);
}

/**************************************
 * Splits $(D s) into an array, using $(D delim) as the delimiter.
 */
Unqual!(S1)[] split(S1, S2)(S1 s, S2 delim)
if (isForwardRange!(Unqual!S1) && isForwardRange!S2)
{
    Unqual!S1 us = s;
    auto app = appender!(Unqual!(S1)[])();
    foreach (word; std.algorithm.splitter(us, delim))
    {
        app.put(word);
    }
    return app.data;
}

unittest
{
    debug(std_array) printf("array.split\n");
    foreach (S; TypeTuple!(string, wstring, dstring,
                    immutable(string), immutable(wstring), immutable(dstring),
                    char[], wchar[], dchar[],
                    const(char)[], const(wchar)[], const(dchar)[]))
    {
        S s = to!S(",peter,paul,jerry,");
        int i;

        auto words = split(s, ",");
        assert(words.length == 5, text(words.length));
        i = cmp(words[0], "");
        assert(i == 0);
        i = cmp(words[1], "peter");
        assert(i == 0);
        i = cmp(words[2], "paul");
        assert(i == 0);
        i = cmp(words[3], "jerry");
        assert(i == 0);
        i = cmp(words[4], "");
        assert(i == 0);

        auto s1 = s[0 .. s.length - 1];   // lop off trailing ','
        words = split(s1, ",");
        assert(words.length == 4);
        i = cmp(words[3], "jerry");
        assert(i == 0);

        auto s2 = s1[1 .. s1.length];   // lop off leading ','
        words = split(s2, ",");
        assert(words.length == 3);
        i = cmp(words[0], "peter");
        assert(i == 0);

        auto s3 = to!S(",,peter,,paul,,jerry,,");

        words = split(s3, ",,");
        //printf("words.length = %d\n", words.length);
        assert(words.length == 5);
        i = cmp(words[0], "");
        assert(i == 0);
        i = cmp(words[1], "peter");
        assert(i == 0);
        i = cmp(words[2], "paul");
        assert(i == 0);
        i = cmp(words[3], "jerry");
        assert(i == 0);
        i = cmp(words[4], "");
        assert(i == 0);

        auto s4 = s3[0 .. s3.length - 2];    // lop off trailing ',,'
        words = split(s4, ",,");
        assert(words.length == 4);
        i = cmp(words[3], "jerry");
        assert(i == 0);

        auto s5 = s4[2 .. s4.length];    // lop off leading ',,'
        words = split(s5, ",,");
        assert(words.length == 3);
        i = cmp(words[0], "peter");
        assert(i == 0);
    }
}

/********************************************
 * Concatenate all the ranges in $(D ror) together into one array;
 * use $(D sep) as the separator if present, otherwise none.
 */
ElementEncodingType!(ElementType!RoR)[]
join(RoR, R)(RoR ror, R sep)
if (isInputRange!RoR && isInputRange!(ElementType!RoR) && isForwardRange!R)
{
    if (ror.empty) return typeof(return).init;
    auto iter = joiner(ror, sep);
    static if (isForwardRange!RoR && hasLength!RoR
            && (hasLength!(ElementType!RoR) || isSomeString!(ElementType!RoR))
            && hasLength!R)
    {
        immutable resultLen = reduce!"a + b.length"(cast(size_t) 0, ror.save)
            + sep.length * (ror.length - 1);
        auto result = new ElementEncodingType!(ElementType!RoR)[resultLen];
        copy(iter, result);
        return result;
    }
    else
    {
        return copy(iter, appender!(typeof(return))).data;
    }
}

/// Ditto
ElementEncodingType!(ElementType!RoR)[] join(RoR)(RoR ror)
if (isInputRange!RoR && isInputRange!(ElementType!RoR))
{
    auto iter = joiner(ror);
    static if (hasLength!RoR && hasLength!(ElementType!RoR))
    {
        immutable resultLen = reduce!"a + b.length"(cast(size_t) 0, ror.save);
        auto result = new Unqual!(ElementEncodingType!(ElementType!RoR))[resultLen];
        copy(iter, result);
        return cast(typeof(return)) result;
    }
    else
    {
        return copy(iter, appender!(typeof(return))).data;
    }
}

unittest
{
    debug(std_array) printf("array.join.unittest\n");

    string word1 = "peter";
    string word2 = "paul";
    string word3 = "jerry";
    string[3] words;
    string r;
    int i;

    words[0] = word1;
    words[1] = word2;
    words[2] = word3;
    r = join(words[], ",");
    i = cmp(r, "peter,paul,jerry");
    assert(i == 0, text(i));

    assert(join([[1, 2], [41, 42]], [5, 6]) == [1, 2, 5, 6, 41, 42]);
    assert(join([[1, 2], [41, 42]]) == [1, 2, 41, 42]);
}

/++
    Replace occurrences of $(D from) with $(D to) in $(D subject). Returns a new
    array without changing the contents of $(D subject).
 +/
R1 replace(R1, R2, R3)(R1 subject, R2 from, R3 to)
if (isDynamicArray!R1 && isForwardRange!R2 && isForwardRange!R3
        && (hasLength!R3 || isSomeString!R3))
{
    if (from.empty) return subject;
    auto app = appender!R1();

    for (;;)
    {
        auto balance = std.algorithm.find(subject, from.save);
        if (balance.empty)
        {
            if (app.data.empty) return subject;
            app.put(subject);
            break;
        }
        app.put(subject[0 .. subject.length - balance.length]);
        app.put(to.save);
        subject = balance[from.length .. $];
    }

    return app.data;
}

unittest
{
    debug(string) printf("array.replace.unittest\n");

    alias TypeTuple!(string, wstring, dstring, char[], wchar[], dchar[])
        TestTypes;

    foreach (S; TestTypes)
    {
        auto s = to!S("This is a foo foo list");
        auto from = to!S("foo");
        auto into = to!S("silly");
        S r;
        int i;

        r = replace(s, from, into);
        i = cmp(r, "This is a silly silly list");
        assert(i == 0);

        r = replace(s, to!S(""), into);
        i = cmp(r, "This is a foo foo list");
        assert(i == 0);

        assert(replace(r, to!S("won't find this"), to!S("whatever")) is r);
    }
}

/+
Commented out until the replace which is scheduled for deprecation is removed.
I'd love to just remove it in favor of replaceInPlace, but then code would then
use this version of replaceInPlace and silently break. So, it's here so that it
can be used once replace has not only been deprecated but removed, but
until then, it's commented out.

/++
    Replaces elements from $(D array) with indices ranging from $(D from)
    (inclusive) to $(D to) (exclusive) with the range $(D stuff). Returns a new
    array without changing the contents of $(D subject).

Examples:
--------------------
auto a = [ 1, 2, 3, 4 ];
auto b = a.replace(1, 3, [ 9, 9, 9 ]);
assert(a == [ 1, 2, 3, 4 ]);
assert(b == [ 1, 9, 9, 9, 4 ]);
--------------------
 +/
T[] replace(T, Range)(T[] subject, size_t from, size_t to, Range stuff)
    if(isInputRange!Range &&
       (is(ElementType!Range : T) ||
        isSomeString!(T[]) && is(ElementType!Range : dchar)))
{
    static if(hasLength!Range && is(ElementEncodingType!Range : T))
    {
        assert(from <= to);
        immutable sliceLen = to - from;
        auto retval = new Unqual!(T)[](subject.length - sliceLen + stuff.length);
        retval[0 .. from] = subject[0 .. from];

        if(!stuff.empty)
            copy(stuff, retval[from .. from + stuff.length]);

        retval[from + stuff.length .. $] = subject[to .. $];
        return cast(T[])retval;
    }
    else
    {
        auto app = appender!(T[])();
        app.put(subject[0 .. from]);
        app.put(stuff);
        app.put(subject[to .. $]);
        return app.data;
    }
}

//Verify Examples.
unittest
{
    auto a = [ 1, 2, 3, 4 ];
    auto b = a.replace(1, 3, [ 9, 9, 9 ]);
    assert(a == [ 1, 2, 3, 4 ]);
    assert(b == [ 1, 9, 9, 9, 4 ]);
}

unittest
{
    auto a = [ 1, 2, 3, 4 ];
    assert(replace(a, 0, 0, [5, 6, 7]) == [5, 6, 7, 1, 2, 3, 4]);
    assert(replace(a, 0, 2, cast(int[])[]) == [3, 4]);
    assert(replace(a, 0, 4, [5, 6, 7]) == [5, 6, 7]);
    assert(replace(a, 0, 2, [5, 6, 7]) == [5, 6, 7, 3, 4]);
    assert(replace(a, 2, 4, [5, 6, 7]) == [1, 2, 5, 6, 7]);

    assert(replace(a, 0, 0, filter!"true"([5, 6, 7])) == [5, 6, 7, 1, 2, 3, 4]);
    assert(replace(a, 0, 2, filter!"true"(cast(int[])[])) == [3, 4]);
    assert(replace(a, 0, 4, filter!"true"([5, 6, 7])) == [5, 6, 7]);
    assert(replace(a, 0, 2, filter!"true"([5, 6, 7])) == [5, 6, 7, 3, 4]);
    assert(replace(a, 2, 4, filter!"true"([5, 6, 7])) == [1, 2, 5, 6, 7]);
    assert(a == [ 1, 2, 3, 4 ]);

    auto testStr(T, U)(string file = __FILE__, size_t line = __LINE__)
    {

        auto l = to!T("hello");
        auto r = to!U(" world");

        enforce(replace(l, 0, 0, r) == " worldhello",
                new AssertError("testStr failure 1", file, line));
        enforce(replace(l, 0, 3, r) == " worldlo",
                new AssertError("testStr failure 2", file, line));
        enforce(replace(l, 3, l.length, r) == "hel world",
                new AssertError("testStr failure 3", file, line));
        enforce(replace(l, 0, l.length, r) == " world",
                new AssertError("testStr failure 4", file, line));
        enforce(replace(l, l.length, l.length, r) == "hello world",
                new AssertError("testStr failure 5", file, line));
    }

    testStr!(string, string)();
    testStr!(string, wstring)();
    testStr!(string, dstring)();
    testStr!(wstring, string)();
    testStr!(wstring, wstring)();
    testStr!(wstring, dstring)();
    testStr!(dstring, string)();
    testStr!(dstring, wstring)();
    testStr!(dstring, dstring)();
}
+/

/++
    Replaces elements from $(D array) with indices ranging from $(D from)
    (inclusive) to $(D to) (exclusive) with the range $(D stuff). Expands or
    shrinks the array as needed.

Example:
---
int[] a = [ 1, 2, 3, 4 ];
a.replaceInPlace(1, 3, [ 9, 9, 9 ]);
assert(a == [ 1, 9, 9, 9, 4 ]);
---
 +/
void replaceInPlace(T, Range)(ref T[] array, size_t from, size_t to, Range stuff)
    if(isDynamicArray!Range &&
       is(ElementEncodingType!Range : T) &&
       !is(T == const T) &&
       !is(T == immutable T))
{
    if (overlap(array, stuff))
    {
        // use slower/conservative method
        array = array[0 .. from] ~ stuff ~ array[to .. $];
    }
    else if (stuff.length <= to - from)
    {
        // replacement reduces length
        // BUG 2128
        //immutable stuffEnd = from + stuff.length;
        auto stuffEnd = from + stuff.length;
        array[from .. stuffEnd] = stuff;
        array = remove(array, tuple(stuffEnd, to));
    }
    else
    {
        // replacement increases length
        // @@@TODO@@@: optimize this
        immutable replaceLen = to - from;
        array[from .. to] = stuff[0 .. replaceLen];
        insertInPlace(array, to, stuff[replaceLen .. $]);
    }
}

void replaceInPlace(T, Range)(ref T[] array, size_t from, size_t to, Range stuff)
    if(isInputRange!Range &&
       ((!isDynamicArray!Range && is(ElementType!Range : T)) ||
        (isDynamicArray!Range && is(ElementType!Range : T) &&
             (is(T == const T) || is(T == immutable T))) ||
        isSomeString!(T[]) && is(ElementType!Range : dchar)))
{
    auto app = appender!(T[])();
    app.put(array[0 .. from]);
    app.put(stuff);
    app.put(array[to .. $]);
    array = app.data;

    //This simplified version can be used once the old replace has been removed
    //and the new one uncommented out.
    //array = replace(array, from, to stuff);
}

//Verify Examples.
unittest
{
    int[] a = [1, 4, 5];
    replaceInPlace(a, 1u, 2u, [2, 3, 4]);
    assert(a == [1, 2, 3, 4, 5]);
    replaceInPlace(a, 1u, 2u, cast(int[])[]);
    assert(a == [1, 3, 4, 5]);
}

unittest
{
    bool test(T, U, V)(T orig, size_t from, size_t to, U toReplace, V result,
               string file = __FILE__, size_t line = __LINE__)
    {
        {
            static if(is(T == typeof(T.dup)))
                auto a = orig.dup;
            else
                auto a = orig.idup;

            a.replaceInPlace(from, to, toReplace);
            if(!std.algorithm.equal(a, result))
                return false;
        }

        static if(isInputRange!U)
        {
            orig.replaceInPlace(from, to, filter!"true"(toReplace));
            return std.algorithm.equal(orig, result);
        }
        else
            return true;
    }

    assert(test([1, 2, 3, 4], 0, 0, [5, 6, 7], [5, 6, 7, 1, 2, 3, 4]));
    assert(test([1, 2, 3, 4], 0, 2, cast(int[])[], [3, 4]));
    assert(test([1, 2, 3, 4], 0, 4, [5, 6, 7], [5, 6, 7]));
    assert(test([1, 2, 3, 4], 0, 2, [5, 6, 7], [5, 6, 7, 3, 4]));
    assert(test([1, 2, 3, 4], 2, 4, [5, 6, 7], [1, 2, 5, 6, 7]));

    assert(test([1, 2, 3, 4], 0, 0, filter!"true"([5, 6, 7]), [5, 6, 7, 1, 2, 3, 4]));
    assert(test([1, 2, 3, 4], 0, 2, filter!"true"(cast(int[])[]), [3, 4]));
    assert(test([1, 2, 3, 4], 0, 4, filter!"true"([5, 6, 7]), [5, 6, 7]));
    assert(test([1, 2, 3, 4], 0, 2, filter!"true"([5, 6, 7]), [5, 6, 7, 3, 4]));
    assert(test([1, 2, 3, 4], 2, 4, filter!"true"([5, 6, 7]), [1, 2, 5, 6, 7]));

    auto testStr(T, U)(string file = __FILE__, size_t line = __LINE__)
    {

        auto l = to!T("hello");
        auto r = to!U(" world");

        enforce(test(l, 0, 0, r, " worldhello"),
                new AssertError("testStr failure 1", file, line));
        enforce(test(l, 0, 3, r, " worldlo"),
                new AssertError("testStr failure 2", file, line));
        enforce(test(l, 3, l.length, r, "hel world"),
                new AssertError("testStr failure 3", file, line));
        enforce(test(l, 0, l.length, r, " world"),
                new AssertError("testStr failure 4", file, line));
        enforce(test(l, l.length, l.length, r, "hello world"),
                new AssertError("testStr failure 5", file, line));
    }

    testStr!(string, string)();
    testStr!(string, wstring)();
    testStr!(string, dstring)();
    testStr!(wstring, string)();
    testStr!(wstring, wstring)();
    testStr!(wstring, dstring)();
    testStr!(dstring, string)();
    testStr!(dstring, wstring)();
    testStr!(dstring, dstring)();
}

/++
    $(RED Scheduled for deprecation. Use $(XREF array, replaceInPlace) instead.)

    Same as $(XREF array, replaceInPlace).
  +/
void replace(T, Range)(ref T[] array, size_t from, size_t to, Range stuff)
if (isDynamicArray!Range && is(ElementType!Range : T))
{
    pragma(msg, "std.array.replace(T, Range)(ref T[] array, size_t from, " ~
                "size_t to, Range stuff) has been scheduled for deprecation. " ~
                "Use replaceInPlace instead.");
    replaceInPlace(array, from, to, stuff);
}

/++
    Replaces the first occurrence of $(D from) with $(D to) in $(D a). Returns a
    new array without changing the contents of $(D subject).
 +/
R1 replaceFirst(R1, R2, R3)(R1 subject, R2 from, R3 to)
if (isDynamicArray!R1 && isForwardRange!R2 && isInputRange!R3)
{
    if (from.empty) return subject;
    auto balance = std.algorithm.find(subject, from.save);
    if (balance.empty) return subject;
    auto app = appender!R1();
    app.put(subject[0 .. subject.length - balance.length]);
    app.put(to.save);
    subject = balance[from.length .. $];

    return app.data;
}

unittest
{
    debug(string) printf("array.replaceFirst.unittest\n");

    alias TypeTuple!(string, wstring, dstring, char[], wchar[], dchar[])
        TestTypes;

    foreach (S; TestTypes)
    {
        auto s = to!S("This is a foo foo list");
        auto from = to!S("foo");
        auto into = to!S("silly");
        S r;
        int i;

        r = replace(s, from, into);
        i = cmp(r, "This is a silly silly list");
        assert(i == 0);

        r = replace(s, to!S(""), into);
        i = cmp(r, "This is a foo foo list");
        assert(i == 0);

        assert(replace(r, to!S("won't find this"), to!S("whatever")) is r);
    }
}

/++
    Returns an array that is $(D s) with $(D slice) replaced by
    $(D replacement[]).
 +/
T[] replaceSlice(T)(T[] s, in T[] slice, in T[] replacement)
in
{
    // Verify that slice[] really is a slice of s[]
    assert(overlap(s, slice) is slice);
}
body
{
    auto result = new Unqual!(typeof(s[0]))[
        s.length - slice.length + replacement.length];
    immutable so = slice.ptr - s.ptr;
    result[0 .. so] = s[0 .. so];
    result[so .. so + replacement.length] = replacement;
    result[so + replacement.length .. result.length] =
        s[so + slice.length .. s.length];

    return cast(T[]) result;
}

unittest
{
    debug(std_array) printf("array.replaceSlice.unittest\n");

    string s = "hello";
    string slice = s[2 .. 4];

    auto r = replaceSlice(s, slice, "bar");
    int i;
    i = cmp(r, "hebaro");
    assert(i == 0);
}

/**
Implements an output range that appends data to an array. This is
recommended over $(D a ~= data) when appending many elements because it is more
efficient.

Example:
----
auto app = appender!string();
string b = "abcdefg";
foreach (char c; b) app.put(c);
assert(app.data == "abcdefg");

int[] a = [ 1, 2 ];
auto app2 = appender(a);
app2.put(3);
app2.put([ 4, 5, 6 ]);
assert(app2.data == [ 1, 2, 3, 4, 5, 6 ]);
----
 */
struct Appender(A : T[], T)
{
    private struct Data
    {
        size_t capacity;
        Unqual!(T)[] arr;
    }

    private Data* _data;

/**
Construct an appender with a given array.  Note that this does not copy the
data.  If the array has a larger capacity as determined by arr.capacity,
it will be used by the appender.  After initializing an appender on an array,
appending to the original array will reallocate.
*/
    this(T[] arr)
    {
        // initialize to a given array.
        _data = new Data;
        _data.arr = cast(Unqual!(T)[])arr;

        // We want to use up as much of the block the array is in as possible.
        // if we consume all the block that we can, then array appending is
        // safe WRT built-in append, and we can use the entire block.
        auto cap = arr.capacity;
        if(cap > arr.length)
            arr.length = cap;
        // we assume no reallocation occurred
        assert(arr.ptr is _data.arr.ptr);
        _data.capacity = arr.length;
    }

/**
Reserve at least newCapacity elements for appending.  Note that more elements
may be reserved than requested.  If newCapacity < capacity, then nothing is
done.
*/
    void reserve(size_t newCapacity)
    {
        if(!_data)
            _data = new Data;
        if(_data.capacity < newCapacity)
        {
            // need to increase capacity
            immutable len = _data.arr.length;
            immutable growsize = (newCapacity - len) * T.sizeof;
            auto u = GC.extend(_data.arr.ptr, growsize, growsize);
            if(u)
            {
                // extend worked, update the capacity
                _data.capacity = u / T.sizeof;
            }
            else
            {
                // didn't work, must reallocate
                auto bi = GC.qalloc(newCapacity * T.sizeof,
                        (typeid(T[]).next.flags & 1) ? 0 : GC.BlkAttr.NO_SCAN);
                _data.capacity = bi.size / T.sizeof;
                if(len)
                    memcpy(bi.base, _data.arr.ptr, len * T.sizeof);
                _data.arr = (cast(Unqual!(T)*)bi.base)[0..len];
                // leave the old data, for safety reasons
            }
        }
    }

/**
Returns the capacity of the array (the maximum number of elements the
managed array can accommodate before triggering a reallocation).  If any
appending will reallocate, $(D capacity) returns $(D 0).
 */
    @property size_t capacity()
    {
        return _data ? _data.capacity : 0;
    }

/**
Returns the managed array.
 */
    @property T[] data()
    {
        return cast(typeof(return))(_data ? _data.arr : null);
    }

    // ensure we can add nelems elements, resizing as necessary
    private void ensureAddable(size_t nelems)
    {
        if(!_data)
            _data = new Data;
        immutable len = _data.arr.length;
        immutable reqlen = len + nelems;
        if (reqlen > _data.capacity)
        {
            // Time to reallocate.
            // We need to almost duplicate what's in druntime, except we
            // have better access to the capacity field.
            auto newlen = newCapacity(reqlen);
            // first, try extending the current block
            auto u = GC.extend(_data.arr.ptr, nelems * T.sizeof, (newlen - len) * T.sizeof);
            if(u)
            {
                // extend worked, update the capacity
                _data.capacity = u / T.sizeof;
            }
            else
            {
                // didn't work, must reallocate
                auto bi = GC.qalloc(newlen * T.sizeof,
                        (typeid(T[]).next.flags & 1) ? 0 : GC.BlkAttr.NO_SCAN);
                _data.capacity = bi.size / T.sizeof;
                if(len)
                    memcpy(bi.base, _data.arr.ptr, len * T.sizeof);
                _data.arr = (cast(Unqual!(T)*)bi.base)[0..len];
                // leave the old data, for safety reasons
            }
        }
    }

    private static size_t newCapacity(size_t newlength)
    {
        long mult = 100 + (1000L) / (bsr(newlength * T.sizeof) + 1);
        // limit to doubling the length, we don't want to grow too much
        if(mult > 200)
            mult = 200;
        auto newext = cast(size_t)((newlength * mult + 99) / 100);
        return newext > newlength ? newext : newlength;
    }

/**
Appends one item to the managed array.
 */
    void put(U)(U item) if (isImplicitlyConvertible!(U, T) ||
            isSomeChar!T && isSomeChar!U)
    {
        static if (isSomeChar!T && isSomeChar!U && T.sizeof < U.sizeof)
        {
            // must do some transcoding around here
            Unqual!T[T.sizeof == 1 ? 4 : 2] encoded;
            auto len = std.utf.encode(encoded, item);
            put(encoded[0 .. len]);
        }
        else
        {
            ensureAddable(1);
            immutable len = _data.arr.length;
            _data.arr.ptr[len] = cast(Unqual!T)item;
            _data.arr = _data.arr.ptr[0 .. len + 1];
        }
    }

    // Const fixing hack.
    void put(Range)(Range items)
    if(isInputRange!(Unqual!Range) && !isInputRange!Range) {
        alias put!(Unqual!Range) p;
        p(items);
    }

/**
Appends an entire range to the managed array.
 */
    void put(Range)(Range items) if (isInputRange!Range
            && is(typeof(Appender.init.put(items.front))))
    {
        // note, we disable this branch for appending one type of char to
        // another because we can't trust the length portion.
        static if (!(isSomeChar!T && isSomeChar!(ElementType!Range) &&
                     !is(Range == Unqual!T[]) &&
                     !is(Range == const(T)[]) &&
                     !is(Range == immutable(T)[])) &&
                    is(typeof(items.length) == size_t))
        {
            // optimization -- if this type is something other than a string,
            // and we are adding exactly one element, call the version for one
            // element.
            static if(!isSomeChar!T)
            {
                if(items.length == 1)
                {
                    put(items.front);
                    return;
                }
            }

            // make sure we have enough space, then add the items
            ensureAddable(items.length);
            immutable len = _data.arr.length;
            immutable newlen = len + items.length;
            _data.arr = _data.arr.ptr[0..newlen];
            static if(is(typeof(_data.arr[] = items)))
            {
                _data.arr.ptr[len..newlen] = items;
            }
            else
            {
                for(size_t i = len; !items.empty; items.popFront(), ++i)
                    _data.arr.ptr[i] = cast(Unqual!T)items.front;
            }
        }
        else
        {
            //pragma(msg, Range.stringof);
            // Generic input range
            for (; !items.empty; items.popFront())
            {
                put(items.front);
            }
        }
    }

    // only allow overwriting data on non-immutable and non-const data
    static if(!is(T == immutable) && !is(T == const))
    {
/**
Clears the managed array.
*/
        void clear()
        {
            if (_data)
            {
                _data.arr = _data.arr.ptr[0..0];
            }
        }

/**
Shrinks the managed array to the given length.  Passing in a length that's
greater than the current array length throws an enforce exception.
*/
        void shrinkTo(size_t newlength)
        {
            if(_data)
            {
                enforce(newlength <= _data.arr.length);
                _data.arr = _data.arr.ptr[0..newlength];
            }
            else
                enforce(newlength == 0);
        }
    }
}

/**
An appender that can update an array in-place.  It forwards all calls to an
underlying appender implementation.  Any calls made to the appender also update
the pointer to the original array passed in.
*/
struct RefAppender(A : T[], T)
{
    private
    {
        Appender!(A, T) impl;
        T[] *arr;
    }

/**
Construct a ref appender with a given array reference.  This does not copy the
data.  If the array has a larger capacity as determined by arr.capacity, it
will be used by the appender.  $(D RefAppender) assumes that arr is a non-null
value.

Note, do not use builtin appending (i.e. ~=) on the original array passed in
until you are done with the appender, because calls to the appender override
those appends.
*/
    this(T[] *arr)
    {
        impl = Appender!(A, T)(*arr);
        this.arr = arr;
    }

    auto opDispatch(string fn, Args...)(Args args) if (is(typeof(mixin("impl." ~ fn ~ "(args)"))))
    {
        // we do it this way because we can't cache a void return
        scope(exit) *this.arr = impl.data;
        mixin("return impl." ~ fn ~ "(args);");
    }

/**
Returns the capacity of the array (the maximum number of elements the
managed array can accommodate before triggering a reallocation).  If any
appending will reallocate, $(D capacity) returns $(D 0).
 */
    @property size_t capacity()
    {
        return impl.capacity;
    }

/**
Returns the managed array.
 */
    @property T[] data()
    {
        return impl.data;
    }
}

/++
    Convenience function that returns an $(D Appender!(A)) object initialized
    with $(D array).
 +/
Appender!(E[]) appender(A : E[], E)(A array = null)
{
    return Appender!(E[])(array);
}

unittest
{
    auto app = appender!(char[])();
    string b = "abcdefg";
    foreach (char c; b) app.put(c);
    assert(app.data == "abcdefg");

    int[] a = [ 1, 2 ];
    auto app2 = appender(a);
    assert(app2.data == [ 1, 2 ]);
    app2.put(3);
    app2.put([ 4, 5, 6 ][]);
    assert(app2.data == [ 1, 2, 3, 4, 5, 6 ]);

    // Issue 5663 tests
    {
        Appender!(char[]) app5663i;
        assertNotThrown(app5663i.put("\xE3"));
        assert(app5663i.data == "\xE3");

        Appender!(char[]) app5663c;
        assertNotThrown(app5663c.put(cast(const(char)[])"\xE3"));
        assert(app5663c.data == "\xE3");

        Appender!(char[]) app5663m;
        assertNotThrown(app5663m.put(cast(char[])"\xE3"));
        assert(app5663m.data == "\xE3");
    }
}

/++
    Convenience function that returns a $(D RefAppender!(A)) object initialized
    with $(D array).  Don't use null for the $(D array) pointer, use the other
    version of $(D appender) instead.
 +/
RefAppender!(E[]) appender(A : E[]*, E)(A array)
{
    return RefAppender!(E[])(array);
}

unittest
{
    auto arr = new char[0];
    auto app = appender(&arr);
    string b = "abcdefg";
    foreach (char c; b) app.put(c);
    assert(app.data == "abcdefg");
    assert(arr == "abcdefg");

    int[] a = [ 1, 2 ];
    auto app2 = appender(&a);
    assert(app2.data == [ 1, 2 ]);
    assert(a == [ 1, 2 ]);
    app2.put(3);
    app2.put([ 4, 5, 6 ][]);
    assert(app2.data == [ 1, 2, 3, 4, 5, 6 ]);
    assert(a == [ 1, 2, 3, 4, 5, 6 ]);
}

/*
A simple slice type only holding pointers to the beginning and the end
of an array. Experimental duplication of the built-in slice - do not
use yet.
 */
struct SimpleSlice(T)
{
    private T * _b, _e;

    this(U...)(U values)
    {
        _b = cast(T*) core.memory.GC.malloc(U.length * T.sizeof);
        _e = _b + U.length;
        foreach (i, Unused; U) _b[i] = values[i];
    }

    void opAssign(R)(R anotherSlice)
    {
        static if (is(typeof(*_b = anotherSlice)))
        {
            // assign all elements to a value
            foreach (p; _b .. _e)
            {
                *p = anotherSlice;
            }
        }
        else
        {
            // assign another slice to this
            enforce(anotherSlice.length == length);
            auto p = _b;
            foreach (p; _b .. _e)
            {
                *p = anotherSlice.front;
                anotherSlice.popFront;
            }
        }
    }

/**
   Range primitives.
 */
    bool empty() const
    {
        assert(_b <= _e);
        return _b == _e;
    }

/// Ditto
    ref T front()
    {
        assert(!empty);
        return *_b;
    }

/// Ditto
    void popFront()
    {
        assert(!empty);
        ++_b;
    }

/// Ditto
    ref T back()
    {
        assert(!empty);
        return _e[-1];
    }

/// Ditto
    void popBack()
    {
        assert(!empty);
        --_e;
    }

/// Ditto
    T opIndex(size_t n)
    {
        assert(n < length);
        return _b[n];
    }

/// Ditto
    const(T) opIndex(size_t n) const
    {
        assert(n < length);
        return _b[n];
    }

/// Ditto
    void opIndexAssign(T value, size_t n)
    {
        assert(n < length);
        _b[n] = value;
    }

/// Ditto
    SimpleSliceLvalue!T opSlice()
    {
        typeof(return) result = void;
        result._b = _b;
        result._e = _e;
        return result;
    }

/// Ditto
    SimpleSliceLvalue!T opSlice(size_t x, size_t y)
    {
        enforce(x <= y && y <= length);
        typeof(return) result = { _b + x, _b + y };
        return result;
    }

    @property
    {
        /// Returns the length of the slice.
        size_t length() const
        {
            return _e - _b;
        }

        /**
        Sets the length of the slice. Newly added elements will be filled with
        $(D T.init).
         */
        void length(size_t newLength)
        {
            immutable oldLength = length;
            _b = cast(T*) core.memory.GC.realloc(_b, newLength * T.sizeof);
            _e = _b + newLength;
            this[oldLength .. $] = T.init;
        }
    }

/// Concatenation.
    SimpleSlice opCat(R)(R another)
    {
        immutable newLen = length + another.length;
        typeof(return) result = void;
        result._b = cast(T*)
            core.memory.GC.malloc(newLen * T.sizeof);
        result._e = result._b + newLen;
        result[0 .. this.length] = this;
        result[this.length .. result.length] = another;
        return result;
    }

/// Concatenation with rebinding.
    void opCatAssign(R)(R another)
    {
        auto newThis = this ~ another;
        move(newThis, this);
    }
}

// Support for mass assignment
struct SimpleSliceLvalue(T)
{
    private SimpleSlice!T _s;
    alias _s this;

    void opAssign(R)(R anotherSlice)
    {
        static if (is(typeof(*_b = anotherSlice)))
        {
            // assign all elements to a value
            foreach (p; _b .. _e)
            {
                *p = anotherSlice;
            }
        }
        else
        {
            // assign another slice to this
            enforce(anotherSlice.length == length);
            auto p = _b;
            foreach (p; _b .. _e)
            {
                *p = anotherSlice.front;
                anotherSlice.popFront;
            }
        }
    }
}

unittest
{
    // SimpleSlice!(int) s;

    // s = SimpleSlice!(int)(4, 5, 6);
    // assert(equal(s, [4, 5, 6][]));
    // assert(s.length == 3);
    // assert(s[0] == 4);
    // assert(s[1] == 5);
    // assert(s[2] == 6);

    // assert(s[] == s);
    // assert(s[0 .. s.length] == s);
    // assert(equal(s[0 .. s.length - 1], [4, 5][]));

    // auto s1 = s ~ s[0 .. 1];
    // assert(equal(s1, [4, 5, 6, 4][]));

    // assert(s1[3] == 4);
    // s1[3] = 42;
    // assert(s1[3] == 42);

    // const s2 = s;
    // assert(s2.length == 3);
    // assert(!s2.empty);
    // assert(s2[0] == s[0]);

    // s[0 .. 2] = 10;
    // assert(equal(s, [10, 10, 6][]));

    // s ~= [ 5, 9 ][];
    // assert(equal(s, [10, 10, 6, 5, 9][]));

    // s.length = 7;
    // assert(equal(s, [10, 10, 6, 5, 9, 0, 0][]));
}<|MERGE_RESOLUTION|>--- conflicted
+++ resolved
@@ -13,13 +13,8 @@
 module std.array;
 
 import core.memory, core.bitop;
-<<<<<<< HEAD
 import std.algorithm, std.conv, std.ctype, std.exception,
-    std.range, std.string, std.traits, std.typecons, std.utf;
-=======
-import std.algorithm, std.conv, std.ctype, std.encoding, std.exception,
     std.range, std.string, std.traits, std.typecons, std.utf, std.typetuple;
->>>>>>> 8c29e10c
 import std.c.string : memcpy;
 version(unittest) import core.exception, std.stdio;
 
