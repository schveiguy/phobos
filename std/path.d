// Written in the D programming language.

/** This module is used to manipulate _path strings.

    All functions, with the exception of $(LREF expandTilde) (and in some
    cases $(LREF absolutePath) and $(LREF relativePath)), are pure
    string manipulation functions; they don't depend on any state outside
    the program, nor do they perform any actual file system actions.
    This has the consequence that the module does not make any distinction
    between a _path that points to a directory and a _path that points to a
    file, and it does not know whether or not the object pointed to by the
    _path actually exists in the file system.
    To differentiate between these cases, use $(XREF file,isDir) and
    $(XREF file,exists).

    Note that on Windows, both the backslash ($(D '\')) and the slash ($(D '/'))
    are in principle valid directory separators.  This module treats them
    both on equal footing, but in cases where a $(I new) separator is
    added, a backslash will be used.  Furthermore, the $(LREF buildNormalizedPath)
    function will replace all slashes with backslashes on that platform.

    In general, the functions in this module assume that the input paths
    are well-formed.  (That is, they should not contain invalid characters,
    they should follow the file system's _path format, etc.)  The result
    of calling a function on an ill-formed _path is undefined.  When there
    is a chance that a _path or a file name is invalid (for instance, when it
    has been input by the user), it may sometimes be desirable to use the
    $(LREF isValidFilename) and $(LREF isValidPath) functions to check
    this.

    Authors:
        Lars Tandle Kyllingstad,
        $(WEB digitalmars.com, Walter Bright),
        Grzegorz Adam Hankiewicz,
        Thomas Kühne,
        $(WEB erdani.org, Andrei Alexandrescu)
    Copyright:
        Copyright (c) 2000–2011, the authors. All rights reserved.
    License:
        $(WEB boost.org/LICENSE_1_0.txt, Boost License 1.0)
    Source:
        $(PHOBOSSRC std/_path.d)
    Macros:
        WIKI = Phobos/StdPath
*/
module std.path;


import std.algorithm;
import std.array;
import std.conv;
import std.file: getcwd;
import std.string;
import std.traits;

version(Posix)
{
    import core.exception;
    import core.stdc.errno;
    import core.sys.posix.pwd;
    import core.sys.posix.stdlib;
}




/** String used to separate directory names in a path.  Under
    POSIX this is a slash, under Windows a backslash.
*/
version(Posix)          enum string dirSeparator = "/";
else version(Windows)   enum string dirSeparator = "\\";
else static assert (0, "unsupported platform");




/** Path separator string.  A colon under POSIX, a semicolon
    under Windows.
*/
version(Posix)          enum string pathSeparator = ":";
else version(Windows)   enum string pathSeparator = ";";
else static assert (0, "unsupported platform");




/** Determine whether the given character is a directory separator.

    On Windows, this includes both $(D '\') and $(D '/').
    On POSIX, it's just $(D '/').
*/
bool isDirSeparator(dchar c)  @safe pure nothrow
{
    if (c == '/') return true;
    version(Windows) if (c == '\\') return true;
    return false;
}


/*  Determine whether the given character is a drive separator.

    On Windows, this is true if c is the ':' character that separates
    the drive letter from the rest of the path.  On POSIX, this always
    returns false.
*/
private bool isDriveSeparator(dchar c)  @safe pure nothrow
{
    version(Windows) return c == ':';
    else return false;
}


/*  Combines the isDirSeparator and isDriveSeparator tests. */
version(Windows) private bool isSeparator(dchar c)  @safe pure nothrow
{
    return isDirSeparator(c) || isDriveSeparator(c);
}
version(Posix) private alias isDirSeparator isSeparator;


/*  Helper function that determines the position of the last
    drive/directory separator in a string.  Returns -1 if none
    is found.
*/
private sizediff_t lastSeparator(C)(in C[] path)  @safe pure nothrow
    if (isSomeChar!C)
{
    auto i = (cast(sizediff_t) path.length) - 1;
    while (i >= 0 && !isSeparator(path[i])) --i;
    return i;
}


version (Windows)
{
    private bool isUNC(C)(in C[] path) @safe pure nothrow  if (isSomeChar!C)
    {
        return path.length >= 3 && isDirSeparator(path[0]) && isDirSeparator(path[1])
            && !isDirSeparator(path[2]);
    }

    private sizediff_t uncRootLength(C)(in C[] path) @safe pure nothrow  if (isSomeChar!C)
        in { assert (isUNC(path)); }
        body
    {
        sizediff_t i = 3;
        while (i < path.length && !isDirSeparator(path[i])) ++i;
        if (i < path.length)
        {
            auto j = i;
            do { ++j; } while (j < path.length && isDirSeparator(path[j]));
            if (j < path.length)
            {
                do { ++j; } while (j < path.length && !isDirSeparator(path[j]));
                i = j;
            }
        }
        return i;
    }

    private bool hasDrive(C)(in C[] path)  @safe pure nothrow  if (isSomeChar!C)
    {
        return path.length >= 2 && isDriveSeparator(path[1]);
    }

    private bool isDriveRoot(C)(in C[] path)  @safe pure nothrow  if (isSomeChar!C)
    {
        return path.length >= 3 && isDriveSeparator(path[1])
            && isDirSeparator(path[2]);
    }
}


/*  Helper functions that strip leading/trailing slashes and backslashes
    from a path.
*/
private C[] ltrimDirSeparators(C)(C[] path)  @safe pure nothrow
    if (isSomeChar!C)
{
    int i = 0;
    while (i < path.length && isDirSeparator(path[i])) ++i;
    return path[i .. $];
}

private C[] rtrimDirSeparators(C)(C[] path)  @safe pure nothrow
    if (isSomeChar!C)
{
    auto i = (cast(sizediff_t) path.length) - 1;
    while (i >= 0 && isDirSeparator(path[i])) --i;
    return path[0 .. i+1];
}

private C[] trimDirSeparators(C)(C[] path)  @safe pure nothrow
    if (isSomeChar!C)
{
    return ltrimDirSeparators(rtrimDirSeparators(path));
}




/** This $(D enum) is used as a template argument to functions which
    compare file names, and determines whether the comparison is
    case sensitive or not.
*/
enum CaseSensitive : bool
{
    /// File names are case insensitive
    no = false,

    /// File names are case sensitive
    yes = true,

    /** The default (or most common) setting for the current platform.
        That is, $(D no) on Windows and Mac OS X, and $(D yes) on all
        POSIX systems except OS X (Linux, *BSD, etc.).
    */
    osDefault = osDefaultCaseSensitivity
}
version (Windows)    private enum osDefaultCaseSensitivity = false;
else version (OSX)   private enum osDefaultCaseSensitivity = false;
else version (Posix) private enum osDefaultCaseSensitivity = true;
else static assert (0);




/** Returns the name of a file, without any leading directory
    and with an optional suffix chopped off.

    If $(D suffix) is specified, it will be compared to $(D path)
    using $(D filenameCmp!cs),
    where $(D cs) is an optional template parameter determining whether
    the comparison is case sensitive or not.  See the
    $(LREF filenameCmp) documentation for details.

    Examples:
    ---
    assert (baseName("dir/file.ext")         == "file.ext");
    assert (baseName("dir/file.ext", ".ext") == "file");
    assert (baseName("dir/file.ext", ".xyz") == "file.ext");
    assert (baseName("dir/filename", "name") == "file");
    assert (baseName("dir/subdir/")          == "subdir");

    version (Windows)
    {
        assert (baseName(`d:file.ext`)      == "file.ext");
        assert (baseName(`d:\dir\file.ext`) == "file.ext");
    }
    ---

    Note:
    This function only strips away the specified suffix.  If you want
    to remove the extension from a path, regardless of what the extension
    is, use $(LREF stripExtension).
    If you want the filename without leading directories and without
    an extension, combine the functions like this:
    ---
    assert (baseName(stripExtension("dir/file.ext")) == "file");
    ---

    Standards:
    This function complies with
    $(LINK2 http://pubs.opengroup.org/onlinepubs/9699919799/utilities/basename.html,
    the POSIX requirements for the 'basename' shell utility)
    (with suitable adaptations for Windows paths).
*/
C[] baseName(C)(C[] path)  //TODO: @safe pure nothrow (because of to())
    if (isSomeChar!C)
{
    auto p1 = stripDrive(path);
    if (p1.empty)
    {
        version (Windows)
        {
            if (isUNC(path)) return to!(typeof(return))(dirSeparator);
        }
        return null;
    }

    auto p2 = rtrimDirSeparators(p1);
    if (p2.empty) return p1[0 .. 1];

    return p2[lastSeparator(p2)+1 .. $];
}

/// ditto
C[] baseName(CaseSensitive cs = CaseSensitive.osDefault, C, C1)
    (C[] path, C1[] suffix)
    //TODO: @safe pure nothrow (because of the other baseName())
    if (isSomeChar!C && isSomeChar!C1)
{
    auto p = baseName(path);
    if (p.length > suffix.length
        && filenameCmp!cs(p[$-suffix.length .. $], suffix) == 0)
    {
        return p[0 .. $-suffix.length];
    }
    else return p;
}


unittest
{
    assert (baseName("").empty);
    assert (baseName("file.ext"w) == "file.ext");
    assert (baseName("file.ext"d, ".ext") == "file");
    assert (baseName("file", "file"w.dup) == "file");
    assert (baseName("dir/file.ext"d.dup) == "file.ext");
    assert (baseName("dir/file.ext", ".ext"d) == "file");
    assert (baseName("dir/file"w, "file"d) == "file");
    assert (baseName("dir///subdir////") == "subdir");
    assert (baseName("dir/subdir.ext/", ".ext") == "subdir");
    assert (baseName("dir/subdir/".dup, "subdir") == "subdir");
    assert (baseName("/"w.dup) == "/");
    assert (baseName("//"d.dup) == "/");
    assert (baseName("///") == "/");

    assert (baseName!(CaseSensitive.yes)("file.ext", ".EXT") == "file.ext");
    assert (baseName!(CaseSensitive.no)("file.ext", ".EXT") == "file");

    version (Windows)
    {
        assert (baseName(`dir\file.ext`) == `file.ext`);
        assert (baseName(`dir\file.ext`, `.ext`) == `file`);
        assert (baseName(`dir\file`, `file`) == `file`);
        assert (baseName(`d:file.ext`) == `file.ext`);
        assert (baseName(`d:file.ext`, `.ext`) == `file`);
        assert (baseName(`d:file`, `file`) == `file`);
        assert (baseName(`dir\\subdir\\\`) == `subdir`);
        assert (baseName(`dir\subdir.ext\`, `.ext`) == `subdir`);
        assert (baseName(`dir\subdir\`, `subdir`) == `subdir`);
        assert (baseName(`\`) == `\`);
        assert (baseName(`\\`) == `\`);
        assert (baseName(`\\\`) == `\`);
        assert (baseName(`d:\`) == `\`);
        assert (baseName(`d:`).empty);
        assert (baseName(`\\server\share\file`) == `file`);
        assert (baseName(`\\server\share\`) == `\`);
        assert (baseName(`\\server\share`) == `\`);
    }

    assert (baseName(stripExtension("dir/file.ext")) == "file");

    static assert (baseName("dir/file.ext") == "file.ext");
    static assert (baseName("dir/file.ext", ".ext") == "file");
}




/** Returns the directory part of a path.  On Windows, this
    includes the drive letter if present.

    Examples:
    ---
    assert (dirName("file")        == ".");
    assert (dirName("dir/file")    == "dir");
    assert (dirName("/file")       == "/");
    assert (dirName("dir/subdir/") == "dir");

    version (Windows)
    {
        assert (dirName("d:file")      == "d:");
        assert (dirName(`d:\dir\file`) == `d:\dir`);
        assert (dirName(`d:\file`)     == `d:\`);
        assert (dirName(`dir\subdir\`) == `dir`);
    }
    ---

    Standards:
    This function complies with
    $(LINK2 http://pubs.opengroup.org/onlinepubs/9699919799/utilities/dirname.html,
    the POSIX requirements for the 'dirname' shell utility)
    (with suitable adaptations for Windows paths).
*/
C[] dirName(C)(C[] path)  //TODO: @safe pure nothrow (because of to())
    if (isSomeChar!C)
{
    enum currentDir = cast(C[]) ".";
    if (path.empty) return currentDir;

    auto p = rtrimDirSeparators(path);
    if (p.empty) return path[0 .. 1];

    version (Windows)
    {
        if (isUNC(p) && uncRootLength(p) == p.length)
            return p;
        if (p.length == 2 && isDriveSeparator(p[1]) && path.length > 2)
            return path[0 .. 3];
    }

    auto i = lastSeparator(p);
    if (i == -1) return to!(typeof(return))(".");
    if (i == 0) return p[0 .. 1];

    version (Windows)
    {
        // If the directory part is either d: or d:\, don't
        // chop off the last symbol.
        if (isDriveSeparator(p[i]) || isDriveSeparator(p[i-1]))
            return p[0 .. i+1];
    }

    // Remove any remaining trailing (back)slashes.
    return rtrimDirSeparators(p[0 .. i]);
}


unittest
{
    assert (dirName("") == ".");
    assert (dirName("file"w) == ".");
    assert (dirName("dir/"d) == ".");
    assert (dirName("dir///") == ".");
    assert (dirName("dir/file"w.dup) == "dir");
    assert (dirName("dir///file"d.dup) == "dir");
    assert (dirName("dir/subdir/") == "dir");
    assert (dirName("/dir/file"w) == "/dir");
    assert (dirName("/file"d) == "/");
    assert (dirName("/") == "/");
    assert (dirName("///") == "/");

    version (Windows)
    {
        assert (dirName(`dir\`) == `.`);
        assert (dirName(`dir\\\`) == `.`);
        assert (dirName(`dir\file`) == `dir`);
        assert (dirName(`dir\\\file`) == `dir`);
        assert (dirName(`dir\subdir\`) == `dir`);
        assert (dirName(`\dir\file`) == `\dir`);
        assert (dirName(`\file`) == `\`);
        assert (dirName(`\`) == `\`);
        assert (dirName(`\\\`) == `\`);
        assert (dirName(`d:`) == `d:`);
        assert (dirName(`d:file`) == `d:`);
        assert (dirName(`d:\`) == `d:\`);
        assert (dirName(`d:\file`) == `d:\`);
        assert (dirName(`d:\dir\file`) == `d:\dir`);
        assert (dirName(`\\server\share\dir\file`) == `\\server\share\dir`);
        assert (dirName(`\\server\share\file`) == `\\server\share`);
        assert (dirName(`\\server\share\`) == `\\server\share`);
        assert (dirName(`\\server\share`) == `\\server\share`);
    }

    static assert (dirName("dir/file") == "dir");
}




/** Returns the root directory of the specified path, or $(D null) if the
    path is not rooted.

    Examples:
    ---
    assert (rootName("foo") is null);
    assert (rootName("/foo") == "/");

    version (Windows)
    {
        assert (rootName(`\foo`) == `\`);
        assert (rootName(`c:\foo`) == `c:\`);
        assert (rootName(`\\server\share\foo`) == `\\server\share`);
    }
    ---
*/
C[] rootName(C)(C[] path)  @safe pure nothrow  if (isSomeChar!C)
{
    if (path.empty) return null;

    version (Posix)
    {
        if (isDirSeparator(path[0])) return path[0 .. 1];
    }
    else version (Windows)
    {
        if (isDirSeparator(path[0]))
        {
            if (isUNC(path)) return path[0 .. uncRootLength(path)];
            else return path[0 .. 1];
        }
        else if (path.length >= 3 && isDriveSeparator(path[1]) &&
            isDirSeparator(path[2]))
        {
            return path[0 .. 3];
        }
    }
    else static assert (0, "unsupported platform");

    assert (!isRooted(path));
    return null;
}


unittest
{
    assert (rootName("") is null);
    assert (rootName("foo") is null);
    assert (rootName("/") == "/");
    assert (rootName("/foo/bar") == "/");

    version (Windows)
    {
        assert (rootName("d:foo") is null);
        assert (rootName(`d:\foo`) == `d:\`);
        assert (rootName(`\\server\share\foo`) == `\\server\share`);
        assert (rootName(`\\server\share`) == `\\server\share`);
    }
}




/** Returns the drive of a path, or $(D null) if the drive
    is not specified.  In the case of UNC paths, the network share
    is returned.

    Always returns $(D null) on POSIX.

    Examples:
    ---
    version (Windows)
    {
        assert (driveName(`d:\file`) == "d:");
        assert (driveName(`\\server\share\file`) == `\\server\share`);
        assert (driveName(`dir\file`).empty);
    }
    ---
*/
C[] driveName(C)(C[] path)  @safe pure //TODO: nothrow (because of stripLeft())
    if (isSomeChar!C)
{
    version (Windows)
    {
        if (hasDrive(path))
            return path[0 .. 2];
        else if (isUNC(path))
            return path[0 .. uncRootLength(path)];
    }
    return null;
}


unittest
{
    version (Posix)  assert (driveName("c:/foo").empty);
    version (Windows)
    {
        assert (driveName(`dir\file`).empty);
        assert (driveName(`d:file`) == "d:");
        assert (driveName(`d:\file`) == "d:");
        assert (driveName("d:") == "d:");
        assert (driveName(`\\server\share\file`) == `\\server\share`);
        assert (driveName(`\\server\share\`) == `\\server\share`);
        assert (driveName(`\\server\share`) == `\\server\share`);

        static assert (driveName(`d:\file`) == "d:");
    }
}




/** Strip the drive from a Windows path.  On POSIX, this is a noop.

    Example:
    ---
    version (Windows)
    {
        assert (stripDrive(`d:\dir\file`) == `\dir\file`);
        assert (stripDrive(`\\server\share\dir\file`) == `\dir\file`);
    }
    ---
*/
C[] stripDrive(C)(C[] path)  @safe pure nothrow  if (isSomeChar!C)
{
    version(Windows)
    {
        if (hasDrive(path))      return path[2 .. $];
        else if (isUNC(path))    return path[uncRootLength(path) .. $];
    }
    return path;
}


unittest
{
    version(Windows)
    {
        assert (stripDrive(`d:\dir\file`) == `\dir\file`);
        assert (stripDrive(`\\server\share\dir\file`) == `\dir\file`);
        static assert (stripDrive(`d:\dir\file`) == `\dir\file`);
    }
    version(Posix)
    {
        assert (stripDrive(`d:\dir\file`) == `d:\dir\file`);
    }
}




/*  Helper function that returns the position of the filename/extension
    separator dot in path.  If not found, returns -1.
*/
private sizediff_t extSeparatorPos(C)(in C[] path)  @safe pure nothrow
    if (isSomeChar!C)
{
    auto i = (cast(sizediff_t) path.length) - 1;
    while (i >= 0 && !isSeparator(path[i]))
    {
        if (path[i] == '.' && i > 0 && !isSeparator(path[i-1])) return i;
        --i;
    }
    return -1;
}




/** Get the _extension part of a file name, including the dot.

    If there is no _extension, $(D null) is returned.

    Examples:
    ---
    assert (extension("file").empty);
    assert (extension("file.ext")       == ".ext");
    assert (extension("file.ext1.ext2") == ".ext2");
    assert (extension("file.")          == ".");
    assert (extension(".file").empty);
    assert (extension(".file.ext")      == ".ext");
    ---
*/
C[] extension(C)(C[] path)  @safe pure nothrow  if (isSomeChar!C)
{
    auto i = extSeparatorPos(path);
    if (i == -1) return null;
    else return path[i .. $];
}


unittest
{
    assert (extension("file").empty);
    assert (extension("file.") == ".");
    assert (extension("file.ext"w) == ".ext");
    assert (extension("file.ext1.ext2"d) == ".ext2");
    assert (extension(".foo".dup).empty);
    assert (extension(".foo.ext"w.dup) == ".ext");

    assert (extension("dir/file"d.dup).empty);
    assert (extension("dir/file.") == ".");
    assert (extension("dir/file.ext") == ".ext");
    assert (extension("dir/file.ext1.ext2"w) == ".ext2");
    assert (extension("dir/.foo"d).empty);
    assert (extension("dir/.foo.ext".dup) == ".ext");

    version(Windows)
    {
        assert (extension(`dir\file`).empty);
        assert (extension(`dir\file.`) == ".");
        assert (extension(`dir\file.ext`) == `.ext`);
        assert (extension(`dir\file.ext1.ext2`) == `.ext2`);
        assert (extension(`dir\.foo`).empty);
        assert (extension(`dir\.foo.ext`) == `.ext`);

        assert (extension(`d:file`).empty);
        assert (extension(`d:file.`) == ".");
        assert (extension(`d:file.ext`) == `.ext`);
        assert (extension(`d:file.ext1.ext2`) == `.ext2`);
        assert (extension(`d:.foo`).empty);
        assert (extension(`d:.foo.ext`) == `.ext`);
    }

    static assert (extension("file").empty);
    static assert (extension("file.ext") == ".ext");
}




/** Return the path with the extension stripped off.

    Examples:
    ---
    assert (stripExtension("file")           == "file");
    assert (stripExtension("file.ext")       == "file");
    assert (stripExtension("file.ext1.ext2") == "file.ext1");
    assert (stripExtension("file.")          == "file");
    assert (stripExtension(".file")          == ".file");
    assert (stripExtension(".file.ext")      == ".file");
    assert (stripExtension("dir/file.ext")   == "dir/file");
    ---
*/
C[] stripExtension(C)(C[] path)  @safe pure nothrow  if (isSomeChar!C)
{
    auto i = extSeparatorPos(path);
    if (i == -1) return path;
    else return path[0 .. i];
}


unittest
{
    assert (stripExtension("file") == "file");
    assert (stripExtension("file.ext"w) == "file");
    assert (stripExtension("file.ext1.ext2"d) == "file.ext1");
    assert (stripExtension(".foo".dup) == ".foo");
    assert (stripExtension(".foo.ext"w.dup) == ".foo");

    assert (stripExtension("dir/file"d.dup) == "dir/file");
    assert (stripExtension("dir/file.ext") == "dir/file");
    assert (stripExtension("dir/file.ext1.ext2"w) == "dir/file.ext1");
    assert (stripExtension("dir/.foo"d) == "dir/.foo");
    assert (stripExtension("dir/.foo.ext".dup) == "dir/.foo");

    version(Windows)
    {
    assert (stripExtension("dir\\file") == "dir\\file");
    assert (stripExtension("dir\\file.ext") == "dir\\file");
    assert (stripExtension("dir\\file.ext1.ext2") == "dir\\file.ext1");
    assert (stripExtension("dir\\.foo") == "dir\\.foo");
    assert (stripExtension("dir\\.foo.ext") == "dir\\.foo");

    assert (stripExtension("d:file") == "d:file");
    assert (stripExtension("d:file.ext") == "d:file");
    assert (stripExtension("d:file.ext1.ext2") == "d:file.ext1");
    assert (stripExtension("d:.foo") == "d:.foo");
    assert (stripExtension("d:.foo.ext") == "d:.foo");
    }

    static assert (stripExtension("file") == "file");
    static assert (stripExtension("file.ext"w) == "file");
}




/** Set the extension of a filename.

    If the filename already has an extension, it is replaced.   If not, the
    extension is simply appended to the filename.  Including the dot in the
    extension is optional.

    This function normally allocates a new string (the possible exception
    being case when path is immutable and doesn't already have an extension).

    Examples:
    ---
    assert (setExtension("file", "ext")      == "file.ext");
    assert (setExtension("file", ".ext")     == "file.ext");
    assert (setExtension("file.old", "new")  == "file.new");
    assert (setExtension("file.old", ".new") == "file.new");
    ---
*/
immutable(Unqual!C1)[] setExtension(C1, C2)(in C1[] path, in C2[] ext)
    @trusted pure nothrow
    if (isSomeChar!C1 && !is(C1 == immutable) && is(Unqual!C1 == Unqual!C2))
{
    if (ext.length > 0 && ext[0] == '.')
        return cast(typeof(return))(stripExtension(path)~ext);
    else
        return cast(typeof(return))(stripExtension(path)~'.'~ext);
}

///ditto
immutable(C1)[] setExtension(C1, C2)(immutable(C1)[] path, const(C2)[] ext)
    @trusted pure nothrow
    if (isSomeChar!C1 && is(Unqual!C1 == Unqual!C2))
{
    // Optimised for the case where path is immutable and has no extension
    if (ext.length > 0 && ext[0] == '.') ext = ext[1 .. $];
    auto i = extSeparatorPos(path);
    if (i == -1)
    {
        path ~= '.';
        path ~= ext;
        return path;
    }
    else if (i == path.length - 1)
    {
        path ~= ext;
        return path;
    }
    else
    {
        return cast(typeof(return))(path[0 .. i+1] ~ ext);
    }
}


unittest
{
    assert (setExtension("file", "ext") == "file.ext");
    assert (setExtension("file"w, ".ext"w) == "file.ext");
    assert (setExtension("file."d, "ext"d) == "file.ext");
    assert (setExtension("file.", ".ext") == "file.ext");
    assert (setExtension("file.old"w, "new"w) == "file.new");
    assert (setExtension("file.old"d, ".new"d) == "file.new");

    assert (setExtension("file"w.dup, "ext"w) == "file.ext");
    assert (setExtension("file"w.dup, ".ext"w) == "file.ext");
    assert (setExtension("file."w, "ext"w.dup) == "file.ext");
    assert (setExtension("file."w, ".ext"w.dup) == "file.ext");
    assert (setExtension("file.old"d.dup, "new"d) == "file.new");
    assert (setExtension("file.old"d.dup, ".new"d) == "file.new");

    static assert (setExtension("file", "ext") == "file.ext");
    static assert (setExtension("file.old", "new") == "file.new");

    static assert (setExtension("file"w.dup, "ext"w) == "file.ext");
    static assert (setExtension("file.old"d.dup, "new"d) == "file.new");
}




/** Set the extension of a filename, but only if it doesn't
    already have one.

    Including the dot in the extension is optional.

    This function always allocates a new string, except in the case when
    path is immutable and already has an extension.

    Examples:
    ---
    assert (defaultExtension("file", "ext")      == "file.ext");
    assert (defaultExtension("file", ".ext")     == "file.ext");
    assert (defaultExtension("file.", "ext")     == "file.");
    assert (defaultExtension("file.old", "new")  == "file.old");
    assert (defaultExtension("file.old", ".new") == "file.old");
    ---
*/
immutable(Unqual!C1)[] defaultExtension(C1, C2)(in C1[] path, in C2[] ext)
    @trusted // (BUG 4850) pure (BUG 5700) nothrow
    if (isSomeChar!C1 && is(Unqual!C1 == Unqual!C2))
{
    auto i = extSeparatorPos(path);
    if (i == -1)
    {
        if (ext.length > 0 && ext[0] == '.')
            return cast(typeof(return))(path~ext);
        else
            return cast(typeof(return))(path~'.'~ext);
    }
    else return to!(typeof(return))(path);
}


unittest
{
    assert (defaultExtension("file", "ext") == "file.ext");
    assert (defaultExtension("file", ".ext") == "file.ext");
    assert (defaultExtension("file.", "ext")     == "file.");
    assert (defaultExtension("file.old", "new") == "file.old");
    assert (defaultExtension("file.old", ".new") == "file.old");

    assert (defaultExtension("file"w.dup, "ext"w) == "file.ext");
    assert (defaultExtension("file.old"d.dup, "new"d) == "file.old");

    static assert (defaultExtension("file", "ext") == "file.ext");
    static assert (defaultExtension("file.old", "new") == "file.old");

    static assert (defaultExtension("file"w.dup, "ext"w) == "file.ext");
    static assert (defaultExtension("file.old"d.dup, "new"d) == "file.old");
}




/** Joins one or more path components.

    The given path components are concatenated with each other,
    and if necessary, directory separators are inserted between
    them. If any of the path components are rooted (see
    $(LREF isRooted)) the preceding path components will be dropped.

    Examples:
    ---
    version (Posix)
    {
        assert (buildPath("foo", "bar", "baz") == "foo/bar/baz");
        assert (buildPath("/foo/", "bar")      == "/foo/bar");
        assert (buildPath("/foo", "/bar")      == "/bar");
    }

    version (Windows)
    {
        assert (buildPath("foo", "bar", "baz") == `foo\bar\baz`);
        assert (buildPath(`c:\foo`, "bar")    == `c:\foo\bar`);
        assert (buildPath("foo", `d:\bar`)    == `d:\bar`);
        assert (buildPath("foo", `\bar`)      == `\bar`);
    }
    ---
*/
immutable(C)[] buildPath(C)(const(C)[][] paths...)
    //TODO: @safe pure nothrow (because of reduce() and to())
    if (isSomeChar!C)
{
    static typeof(return) joinPaths(const(C)[] lhs, const(C)[] rhs)
        @trusted //TODO: pure nothrow (because of to())
    {
        if (rhs.empty) return to!(typeof(return))(lhs);
        if (lhs.empty || isRooted(rhs)) return to!(typeof(return))(rhs);
        if (isDirSeparator(lhs[$-1]) || isDirSeparator(rhs[0]))
            return cast(typeof(return))(lhs ~ rhs);
        else
            return cast(typeof(return))(lhs ~ dirSeparator ~ rhs);
    }

    return to!(typeof(return))(reduce!joinPaths(paths));
}


unittest
{
    version (Posix)
    {
        assert (buildPath("foo") == "foo");
        assert (buildPath("/foo/") == "/foo/");
        assert (buildPath("foo", "bar") == "foo/bar");
        assert (buildPath("foo", "bar", "baz") == "foo/bar/baz");
        assert (buildPath("foo/".dup, "bar") == "foo/bar");
        assert (buildPath("foo///", "bar".dup) == "foo///bar");
        assert (buildPath("/foo"w, "bar"w) == "/foo/bar");
        assert (buildPath("foo"w.dup, "/bar"w) == "/bar");
        assert (buildPath("foo"w, "bar/"w.dup) == "foo/bar/");
        assert (buildPath("/"d, "foo"d) == "/foo");
        assert (buildPath(""d.dup, "foo"d) == "foo");
        assert (buildPath("foo"d, ""d.dup) == "foo");
        assert (buildPath("foo", "bar".dup, "baz") == "foo/bar/baz");
        assert (buildPath("foo"w, "/bar"w, "baz"w.dup) == "/bar/baz");

        static assert (buildPath("foo", "bar", "baz") == "foo/bar/baz");
        static assert (buildPath("foo", "/bar", "baz") == "/bar/baz");
    }
    version (Windows)
    {
        assert (buildPath("foo") == "foo");
        assert (buildPath(`\foo/`) == `\foo/`);
        assert (buildPath("foo", "bar", "baz") == `foo\bar\baz`);
        assert (buildPath("foo", `\bar`) == `\bar`);
        assert (buildPath(`c:\foo`, "bar") == `c:\foo\bar`);
        assert (buildPath("foo"w, `d:\bar`w.dup) ==  `d:\bar`);

        static assert (buildPath("foo", "bar", "baz") == `foo\bar\baz`);
        static assert (buildPath("foo", `c:\bar`, "baz") == `c:\bar\baz`);
    }
}




/** Performs the same task as $(LREF buildPath),
    while at the same time resolving current/parent directory
    symbols ($(D ".") and $(D "..")) and removing superfluous
    directory separators.
    On Windows, slashes are replaced with backslashes.

    Note that this function does not resolve symbolic links.

    Examples:
    ---
    version (Posix)
    {
        assert (buildNormalizedPath("/foo/./bar/..//baz/") == "/foo/baz");
        assert (buildNormalizedPath("../foo/.") == "../foo");
        assert (buildNormalizedPath("/foo", "bar/baz/") == "/foo/bar/baz");
        assert (buildNormalizedPath("/foo", "/bar/..", "baz") == "/baz");
        assert (buildNormalizedPath("foo/./bar", "../../", "../baz") == "../baz");
        assert (buildNormalizedPath("/foo/./bar", "../../baz") == "/baz");
    }

    version (Windows)
    {
        assert (buildNormalizedPath(`c:\foo\.\bar/..\\baz\`) == `c:\foo\baz`);
        assert (buildNormalizedPath(`..\foo\.`) == `..\foo`);
        assert (buildNormalizedPath(`c:\foo`, `bar\baz\`) == `c:\foo\bar\baz`);
        assert (buildNormalizedPath(`c:\foo`, `bar/..`) == `c:\foo`);
        assert (buildNormalizedPath(`\\server\share\foo`, `..\bar`) == `\\server\share\bar`);
    }
    ---
*/
immutable(C)[] buildNormalizedPath(C)(const(C)[][] paths...)
    @trusted pure nothrow
    if (isSomeChar!C)
{
    // Check whether the resulting path will be absolute or rooted,
    // calculate its maximum length, and discard segments we won't use.
    typeof(paths[0]) rootElement;
    int numPaths = 0;
    bool seenAbsolute;
    size_t segmentLengthSum = 0;
    foreach (i; 0 .. paths.length)
    {
        auto p = paths[i];
        if (p.empty) continue;
        else if (isRooted(p))
        {
            immutable thisIsAbsolute = isAbsolute(p);
            if (thisIsAbsolute || !seenAbsolute)
            {
                if (thisIsAbsolute) seenAbsolute = true;
                rootElement = rootName(p);
                paths[0] = p[rootElement.length .. $];
                numPaths = 1;
                segmentLengthSum = paths[0].length;
            }
            else
            {
                paths[0] = p;
                numPaths = 1;
                segmentLengthSum = p.length;
            }
        }
        else
        {
            paths[numPaths++] = p;
            segmentLengthSum += p.length;
        }
    }
    if (rootElement.length + segmentLengthSum == 0) return null;
    paths = paths[0 .. numPaths];
    immutable rooted = !rootElement.empty;
    assert (rooted || !seenAbsolute); // absolute => rooted

    // Allocate memory for the resulting path, including room for
    // extra dir separators
    auto fullPath = new C[rootElement.length + segmentLengthSum + paths.length];

    // Copy the root element into fullPath, and let relPart be
    // the remaining slice.
    typeof(fullPath) relPart;
    if (rooted)
    {
        // For Windows, we also need to perform normalization on
        // the root element.
        version (Posix)
        {
            fullPath[0 .. rootElement.length] = rootElement[];
        }
        else version (Windows)
        {
            foreach (i, c; rootElement)
            {
                if (isDirSeparator(c))
                {
                    static assert (dirSeparator.length == 1);
                    fullPath[i] = dirSeparator[0];
                }
                else fullPath[i] = c;
            }
        }
        else static assert (0);

        // If the root element doesn't end with a dir separator,
        // we add one.
        if (!isDirSeparator(rootElement[$-1]))
        {
            static assert (dirSeparator.length == 1);
            fullPath[rootElement.length] = dirSeparator[0];
            relPart = fullPath[rootElement.length + 1 .. $];
        }
        else
        {
            relPart = fullPath[rootElement.length .. $];
        }
    }
    else relPart = fullPath;

    // Now, we have ensured that all segments in path are relative to the
    // root we found earlier.
    bool hasParents = rooted;
    sizediff_t i;
    foreach (path; paths)
    {
        path = trimDirSeparators(path);

        enum Prev { nonSpecial, dirSep, dot, doubleDot }
        Prev prev = Prev.dirSep;
        foreach (j; 0 .. path.length+1)
        {
            // Fake a dir separator between path segments
            immutable c = (j == path.length ? dirSeparator[0] : path[j]);

            if (isDirSeparator(c))
            {
                final switch (prev)
                {
                    case Prev.doubleDot:
                        if (hasParents)
                        {
                            while (i > 0 && !isDirSeparator(relPart[i-1])) --i;
                            if (i > 0) --i; // skip the dir separator
                            while (i > 0 && !isDirSeparator(relPart[i-1])) --i;
                            if (i == 0) hasParents = rooted;
                        }
                        else
                        {
                            relPart[i++] = '.';
                            relPart[i++] = '.';
                            static assert (dirSeparator.length == 1);
                            relPart[i++] = dirSeparator[0];
                        }
                        break;
                    case Prev.dot:
                        while (i > 0 && !isDirSeparator(relPart[i-1])) --i;
                        break;
                    case Prev.nonSpecial:
                        static assert (dirSeparator.length == 1);
                        relPart[i++] = dirSeparator[0];
                        hasParents = true;
                        break;
                    case Prev.dirSep:
                        break;
                }
                prev = Prev.dirSep;
            }
            else if (c == '.')
            {
                final switch (prev)
                {
                    case Prev.dirSep:
                        prev = Prev.dot;
                        break;
                    case Prev.dot:
                        prev = Prev.doubleDot;
                        break;
                    case Prev.doubleDot:
                        prev = Prev.nonSpecial;
                        relPart[i .. i+3] = "...";
                        i += 3;
                        break;
                    case Prev.nonSpecial:
                        relPart[i] = '.';
                        ++i;
                        break;
                }
            }
            else
            {
                final switch (prev)
                {
                    case Prev.doubleDot:
                        relPart[i] = '.';
                        ++i;
                        goto case;
                    case Prev.dot:
                        relPart[i] = '.';
                        ++i;
                        break;
                    case Prev.dirSep:       break;
                    case Prev.nonSpecial:   break;
                }
                relPart[i] = c;
                ++i;
                prev = Prev.nonSpecial;
            }
        }
    }

    // Return path, including root element and excluding the
    // final dir separator.
    immutable len = (relPart.ptr - fullPath.ptr) + (i > 0 ? i - 1 : 0);
    fullPath = fullPath[0 .. len];
    version (Windows)
    {
        // On Windows, if the path is on the form `\\server\share`,
        // with no further segments, normalization will have turned it
        // into `\\server\share\`.  If so, we need to remove the final
        // backslash.
        if (isUNC(fullPath) && uncRootLength(fullPath) == fullPath.length - 1)
            fullPath = fullPath[0 .. $-1];
    }
    return cast(typeof(return)) fullPath;
}

unittest
{
    assert (buildNormalizedPath("") is null);
    assert (buildNormalizedPath("foo") == "foo");

    version (Posix)
    {
        assert (buildNormalizedPath("/", "foo", "bar") == "/foo/bar");
        assert (buildNormalizedPath("foo", "bar", "baz") == "foo/bar/baz");
        assert (buildNormalizedPath("foo", "bar/baz") == "foo/bar/baz");
        assert (buildNormalizedPath("foo", "bar//baz///") == "foo/bar/baz");
        assert (buildNormalizedPath("/foo", "bar/baz") == "/foo/bar/baz");
        assert (buildNormalizedPath("/foo", "/bar/baz") == "/bar/baz");
        assert (buildNormalizedPath("/foo/..", "/bar/./baz") == "/bar/baz");
        assert (buildNormalizedPath("/foo/..", "bar/baz") == "/bar/baz");
        assert (buildNormalizedPath("/foo/../../", "bar/baz") == "/bar/baz");
        assert (buildNormalizedPath("/foo/bar", "../baz") == "/foo/baz");
        assert (buildNormalizedPath("/foo/bar", "../../baz") == "/baz");
        assert (buildNormalizedPath("/foo/bar", ".././/baz/..", "wee/") == "/foo/wee");
        assert (buildNormalizedPath("//foo/bar", "baz///wee") == "/foo/bar/baz/wee");
        static assert (buildNormalizedPath("/foo/..", "/bar/./baz") == "/bar/baz");
        // Examples in docs:
        assert (buildNormalizedPath("/foo", "bar/baz/") == "/foo/bar/baz");
        assert (buildNormalizedPath("/foo", "/bar/..", "baz") == "/baz");
        assert (buildNormalizedPath("foo/./bar", "../../", "../baz") == "../baz");
        assert (buildNormalizedPath("/foo/./bar", "../../baz") == "/baz");
    }
    else version (Windows)
    {
        assert (buildNormalizedPath(`\`, `foo`, `bar`) == `\foo\bar`);
        assert (buildNormalizedPath(`foo`, `bar`, `baz`) == `foo\bar\baz`);
        assert (buildNormalizedPath(`foo`, `bar\baz`) == `foo\bar\baz`);
        assert (buildNormalizedPath(`foo`, `bar\\baz\\\`) == `foo\bar\baz`);
        assert (buildNormalizedPath(`\foo`, `bar\baz`) == `\foo\bar\baz`);
        assert (buildNormalizedPath(`\foo`, `\bar\baz`) == `\bar\baz`);
        assert (buildNormalizedPath(`\foo\..`, `\bar\.\baz`) == `\bar\baz`);
        assert (buildNormalizedPath(`\foo\..`, `bar\baz`) == `\bar\baz`);
        assert (buildNormalizedPath(`\foo\..\..\`, `bar\baz`) == `\bar\baz`);
        assert (buildNormalizedPath(`\foo\bar`, `..\baz`) == `\foo\baz`);
        assert (buildNormalizedPath(`\foo\bar`, `../../baz`) == `\baz`);
        assert (buildNormalizedPath(`\foo\bar`, `..\.\/baz\..`, `wee\`) == `\foo\wee`);

        assert (buildNormalizedPath(`c:\`, `foo`, `bar`) == `c:\foo\bar`);
        assert (buildNormalizedPath(`c:foo`, `bar`, `baz`) == `c:foo\bar\baz`);
        assert (buildNormalizedPath(`c:foo`, `bar\baz`) == `c:foo\bar\baz`);
        assert (buildNormalizedPath(`c:foo`, `bar\\baz\\\`) == `c:foo\bar\baz`);
        assert (buildNormalizedPath(`c:\foo`, `bar\baz`) == `c:\foo\bar\baz`);
        assert (buildNormalizedPath(`c:\foo`, `\bar\baz`) == `c:\bar\baz`);
        assert (buildNormalizedPath(`c:\foo\..`, `\bar\.\baz`) == `c:\bar\baz`);
        assert (buildNormalizedPath(`c:\foo\..`, `bar\baz`) == `c:\bar\baz`);
        assert (buildNormalizedPath(`c:\foo\..\..\`, `bar\baz`) == `c:\bar\baz`);
        assert (buildNormalizedPath(`c:\foo\bar`, `..\baz`) == `c:\foo\baz`);
        assert (buildNormalizedPath(`c:\foo\bar`, `..\..\baz`) == `c:\baz`);
        assert (buildNormalizedPath(`c:\foo\bar`, `..\.\\baz\..`, `wee\`) == `c:\foo\wee`);

        assert (buildNormalizedPath(`\\server\share`, `foo`, `bar`) == `\\server\share\foo\bar`);
        assert (buildNormalizedPath(`\\server\share\`, `foo`, `bar`) == `\\server\share\foo\bar`);
        assert (buildNormalizedPath(`\\server\share\foo`, `bar\baz`) == `\\server\share\foo\bar\baz`);
        assert (buildNormalizedPath(`\\server\share\foo`, `\bar\baz`) == `\\server\share\bar\baz`);
        assert (buildNormalizedPath(`\\server\share\foo\..`, `\bar\.\baz`) == `\\server\share\bar\baz`);
        assert (buildNormalizedPath(`\\server\share\foo\..`, `bar\baz`) == `\\server\share\bar\baz`);
        assert (buildNormalizedPath(`\\server\share\foo\..\..\`, `bar\baz`) == `\\server\share\bar\baz`);
        assert (buildNormalizedPath(`\\server\share\foo\bar`, `..\baz`) == `\\server\share\foo\baz`);
        assert (buildNormalizedPath(`\\server\share\foo\bar`, `..\..\baz`) == `\\server\share\baz`);
        assert (buildNormalizedPath(`\\server\share\foo\bar`, `..\.\\baz\..`, `wee\`) == `\\server\share\foo\wee`);

        static assert (buildNormalizedPath(`\foo\..\..\`, `bar\baz`) == `\bar\baz`);

        // Examples in docs:
        assert (buildNormalizedPath(`c:\foo`, `bar\baz\`) == `c:\foo\bar\baz`);
        assert (buildNormalizedPath(`c:\foo`, `bar/..`) == `c:\foo`);
        assert (buildNormalizedPath(`\\server\share\foo`, `..\bar`) == `\\server\share\bar`);
    }
    else static assert (0);
}

unittest
{
    version (Posix)
    {
        // Trivial
        assert (buildNormalizedPath("").empty);
        assert (buildNormalizedPath("foo/bar") == "foo/bar");

        // Correct handling of leading slashes
        assert (buildNormalizedPath("/") == "/");
        assert (buildNormalizedPath("///") == "/");
        assert (buildNormalizedPath("////") == "/");
        assert (buildNormalizedPath("/foo/bar") == "/foo/bar");
        assert (buildNormalizedPath("//foo/bar") == "/foo/bar");
        assert (buildNormalizedPath("///foo/bar") == "/foo/bar");
        assert (buildNormalizedPath("////foo/bar") == "/foo/bar");

        // Correct handling of single-dot symbol (current directory)
        assert (buildNormalizedPath("/./foo") == "/foo");
        assert (buildNormalizedPath("/foo/./bar") == "/foo/bar");

        assert (buildNormalizedPath("./foo") == "foo");
        assert (buildNormalizedPath("././foo") == "foo");
        assert (buildNormalizedPath("foo/././bar") == "foo/bar");

        // Correct handling of double-dot symbol (previous directory)
        assert (buildNormalizedPath("/foo/../bar") == "/bar");
        assert (buildNormalizedPath("/foo/../../bar") == "/bar");
        assert (buildNormalizedPath("/../foo") == "/foo");
        assert (buildNormalizedPath("/../../foo") == "/foo");
        assert (buildNormalizedPath("/foo/..") == "/");
        assert (buildNormalizedPath("/foo/../..") == "/");

        assert (buildNormalizedPath("foo/../bar") == "bar");
        assert (buildNormalizedPath("foo/../../bar") == "../bar");
        assert (buildNormalizedPath("../foo") == "../foo");
        assert (buildNormalizedPath("../../foo") == "../../foo");
        assert (buildNormalizedPath("../foo/../bar") == "../bar");
        assert (buildNormalizedPath(".././../foo") == "../../foo");
        assert (buildNormalizedPath("foo/bar/..") == "foo");
        assert (buildNormalizedPath("/foo/../..") == "/");

        // The ultimate path
        assert (buildNormalizedPath("/foo/../bar//./../...///baz//") == "/.../baz");
        static assert (buildNormalizedPath("/foo/../bar//./../...///baz//") == "/.../baz");
    }
    else version (Windows)
    {
        // Trivial
        assert (buildNormalizedPath("").empty);
        assert (buildNormalizedPath(`foo\bar`) == `foo\bar`);
        assert (buildNormalizedPath("foo/bar") == `foo\bar`);

        // Correct handling of absolute paths
        assert (buildNormalizedPath("/") == `\`);
        assert (buildNormalizedPath(`\`) == `\`);
        assert (buildNormalizedPath(`\\\`) == `\`);
        assert (buildNormalizedPath(`\\\\`) == `\`);
        assert (buildNormalizedPath(`\foo\bar`) == `\foo\bar`);
        assert (buildNormalizedPath(`\\foo`) == `\\foo`);
        assert (buildNormalizedPath(`\\foo\\`) == `\\foo`);
        assert (buildNormalizedPath(`\\foo/bar`) == `\\foo\bar`);
        assert (buildNormalizedPath(`\\\foo\bar`) == `\foo\bar`);
        assert (buildNormalizedPath(`\\\\foo\bar`) == `\foo\bar`);
        assert (buildNormalizedPath(`c:\`) == `c:\`);
        assert (buildNormalizedPath(`c:\foo\bar`) == `c:\foo\bar`);
        assert (buildNormalizedPath(`c:\\foo\bar`) == `c:\foo\bar`);

        // Correct handling of single-dot symbol (current directory)
        assert (buildNormalizedPath(`\./foo`) == `\foo`);
        assert (buildNormalizedPath(`\foo/.\bar`) == `\foo\bar`);

        assert (buildNormalizedPath(`.\foo`) == `foo`);
        assert (buildNormalizedPath(`./.\foo`) == `foo`);
        assert (buildNormalizedPath(`foo\.\./bar`) == `foo\bar`);

        // Correct handling of double-dot symbol (previous directory)
        assert (buildNormalizedPath(`\foo\..\bar`) == `\bar`);
        assert (buildNormalizedPath(`\foo\../..\bar`) == `\bar`);
        assert (buildNormalizedPath(`\..\foo`) == `\foo`);
        assert (buildNormalizedPath(`\..\..\foo`) == `\foo`);
        assert (buildNormalizedPath(`\foo\..`) == `\`);
        assert (buildNormalizedPath(`\foo\../..`) == `\`);

        assert (buildNormalizedPath(`foo\..\bar`) == `bar`);
        assert (buildNormalizedPath(`foo\..\../bar`) == `..\bar`);
        assert (buildNormalizedPath(`..\foo`) == `..\foo`);
        assert (buildNormalizedPath(`..\..\foo`) == `..\..\foo`);
        assert (buildNormalizedPath(`..\foo\..\bar`) == `..\bar`);
        assert (buildNormalizedPath(`..\.\..\foo`) == `..\..\foo`);
        assert (buildNormalizedPath(`foo\bar\..`) == `foo`);
        assert (buildNormalizedPath(`\foo\..\..`) == `\`);
        assert (buildNormalizedPath(`c:\foo\..\..`) == `c:\`);

        // Correct handling of non-root path with drive specifier
        assert (buildNormalizedPath(`c:foo`) == `c:foo`);
        assert (buildNormalizedPath(`c:..\foo\.\..\bar`) == `c:..\bar`);

        // The ultimate path
        assert (buildNormalizedPath(`c:\foo\..\bar\\.\..\...\\\baz\\`) == `c:\...\baz`);
        static assert (buildNormalizedPath(`c:\foo\..\bar\\.\..\...\\\baz\\`) == `c:\...\baz`);
    }
    else static assert (false);
}




/** Returns a bidirectional range that iterates over the elements of a path.

    Examples:
    ---
    assert (equal(pathSplitter("/"), ["/"]));
    assert (equal(pathSplitter("/foo/bar"), ["/", "foo", "bar"]));
    assert (equal(pathSplitter("//foo/bar"), ["//foo", "bar"]));
    assert (equal(pathSplitter("foo/../bar//./"), ["foo", "..", "bar", "."]));

    version (Windows)
    {
        assert (equal(pathSplitter(`foo\..\bar\/.\`), ["foo", "..", "bar", "."]));
        assert (equal(pathSplitter("c:"), ["c:"]));
        assert (equal(pathSplitter(`c:\foo\bar`), [`c:\`, "foo", "bar"]));
        assert (equal(pathSplitter(`c:foo\bar`), ["c:foo", "bar"]));
    }
    ---
*/
auto pathSplitter(C)(const(C)[] path)  @safe pure nothrow
    if (isSomeChar!C)
{
    static struct PathSplitter
    {
    @safe pure nothrow:
        @property empty() const { return _empty; }

        @property front() const
        {
            assert (!empty, "PathSplitter: called front() on empty range");
            return _front;
        }

        void popFront()
        {
            assert (!empty, "PathSplitter: called popFront() on empty range");
            if (_path.empty)
            {
                if (_front is _back)
                {
                    _empty = true;
                    _front = null;
                    _back = null;
                }
                else
                {
                    _front = _back;
                }
            }
            else
            {
                sizediff_t i = 0;
                while (i < _path.length && !isDirSeparator(_path[i])) ++i;
                _front = _path[0 .. i];
                _path = ltrimDirSeparators(_path[i .. $]);
            }
        }

        @property back() const
        {
            assert (!empty, "PathSplitter: called back() on empty range");
            return _back;
        }

        void popBack()
        {
            assert (!empty, "PathSplitter: called popBack() on empty range");
            if (_path.empty)
            {
                if (_front is _back)
                {
                    _empty = true;
                    _front = null;
                    _back = null;
                }
                else
                {
                    _back = _front;
                }
            }
            else
            {
                auto i = (cast(sizediff_t) _path.length) - 1;
                while (i >= 0 && !isDirSeparator(_path[i])) --i;
                _back = _path[i + 1 .. $];
                _path = rtrimDirSeparators(_path[0 .. i+1]);
            }
        }
        auto save() { return this; }


    private:
        typeof(path) _path, _front, _back;
        bool _empty;

        this(typeof(path) p)
        {
            if (p.empty)
            {
                _empty = true;
                return;
            }
            _path = p;

            // If path is rooted, first element is special
            version (Windows)
            {
                if (isUNC(_path))
                {
                    auto i = uncRootLength(_path);
                    _front = _path[0 .. i];
                    _path = ltrimDirSeparators(_path[i .. $]);
                }
                else if (isDriveRoot(_path))
                {
                    _front = _path[0 .. 3];
                    _path = ltrimDirSeparators(_path[3 .. $]);
                }
                else if (_path.length >= 1 && isDirSeparator(_path[0]))
                {
                    _front = _path[0 .. 1];
                    _path = ltrimDirSeparators(_path[1 .. $]);
                }
                else
                {
                    assert (!isRooted(_path));
                    popFront();
                }
            }
            else version (Posix)
            {
                if (_path.length >= 1 && isDirSeparator(_path[0]))
                {
                    _front = _path[0 .. 1];
                    _path = ltrimDirSeparators(_path[1 .. $]);
                }
                else
                {
                    popFront();
                }
            }
            else static assert (0);

            if (_path.empty) _back = _front;
            else
            {
                _path = rtrimDirSeparators(_path);
                popBack();
            }
        }
    }

    return PathSplitter(path);
}

unittest
{
    // equal2 verifies that the range is the same both ways, i.e.
    // through front/popFront and back/popBack.
    import std.range;
    bool equal2(R1, R2)(R1 r1, R2 r2)
    {
        static assert (isBidirectionalRange!R1);
        return equal(r1, r2) && equal(retro(r1), retro(r2));
    }

    assert (pathSplitter("").empty);

    // Root directories
    assert (equal2(pathSplitter("/"), ["/"]));
    assert (equal2(pathSplitter("//"), ["/"]));
    assert (equal2(pathSplitter("///"w), ["/"w]));

    // Absolute paths
    assert (equal2(pathSplitter("/foo/bar".dup), ["/", "foo", "bar"]));

    // General
    assert (equal2(pathSplitter("foo/bar"d.dup), ["foo"d, "bar"d]));
    assert (equal2(pathSplitter("foo//bar"), ["foo", "bar"]));
    assert (equal2(pathSplitter("foo/bar//"w), ["foo"w, "bar"w]));
    assert (equal2(pathSplitter("foo/../bar//./"d), ["foo"d, ".."d, "bar"d, "."d]));

    // save()
    auto ps1 = pathSplitter("foo/bar/baz");
    auto ps2 = ps1.save();
    ps1.popFront;
    assert (equal2(ps1, ["bar", "baz"]));
    assert (equal2(ps2, ["foo", "bar", "baz"]));

    // Platform specific
    version (Posix)
    {
        assert (equal2(pathSplitter("//foo/bar"w.dup), ["/"w, "foo"w, "bar"w]));
    }
    version (Windows)
    {
        assert (equal2(pathSplitter(`\`), [`\`]));
        assert (equal2(pathSplitter(`foo\..\bar\/.\`), ["foo", "..", "bar", "."]));
        assert (equal2(pathSplitter("c:"), ["c:"]));
        assert (equal2(pathSplitter(`c:\foo\bar`), [`c:\`, "foo", "bar"]));
        assert (equal2(pathSplitter(`c:foo\bar`), ["c:foo", "bar"]));
        assert (equal2(pathSplitter(`\\foo\bar`), [`\\foo\bar`]));
        assert (equal2(pathSplitter(`\\foo\bar\\`), [`\\foo\bar`]));
        assert (equal2(pathSplitter(`\\foo\bar\baz`), [`\\foo\bar`, "baz"]));
    }

    // CTFE
    // Fails due to BUG 6390
    //static assert (equal(pathSplitter("/foo/bar".dup), ["/", "foo", "bar"]));
}




/** Determines whether a path starts at a root directory.

    On POSIX, this function returns true if and only if the path starts
    with a slash (/).
    ---
    version (Posix)
    {
        assert (isRooted("/"));
        assert (isRooted("/foo"));
        assert (!isRooted("foo"));
        assert (!isRooted("../foo"));
    }
    ---

    On Windows, this function returns true if the path starts at
    the root directory of the current drive, of some other drive,
    or of a network drive.
    ---
    version (Windows)
    {
        assert (isRooted(`\`));
        assert (isRooted(`\foo`));
        assert (isRooted(`d:\foo`));
        assert (isRooted(`\\foo\bar`));
        assert (!isRooted("foo"));
        assert (!isRooted("d:foo"));
    }
    ---
*/
bool isRooted(C)(in C[] path)  @safe pure nothrow  if (isSomeChar!C)
{
    if (path.length >= 1 && isDirSeparator(path[0])) return true;
    version (Posix)         return false;
    else version (Windows)  return isAbsolute(path);
}


unittest
{
    assert (isRooted("/"));
    assert (isRooted("/foo"));
    assert (!isRooted("foo"));
    assert (!isRooted("../foo"));

    version (Windows)
    {
    assert (isRooted(`\`));
    assert (isRooted(`\foo`));
    assert (isRooted(`d:\foo`));
    assert (isRooted(`\\foo\bar`));
    assert (!isRooted("foo"));
    assert (!isRooted("d:foo"));
    }

    static assert (isRooted("/foo"));
    static assert (!isRooted("foo"));
}




/** Determines whether a path is absolute or not.

    Examples:
    On POSIX, an absolute path starts at the root directory.
    (In fact, $(D _isAbsolute) is just an alias for $(LREF isRooted).)
    ---
    version (Posix)
    {
        assert (isAbsolute("/"));
        assert (isAbsolute("/foo"));
        assert (!isAbsolute("foo"));
        assert (!isAbsolute("../foo"));
    }
    ---

    On Windows, an absolute path starts at the root directory of
    a specific drive.  Hence, it must start with $(D "d:\") or $(D "d:/"),
    where $(D d) is the drive letter.  Alternatively, it may be a
    network path, i.e. a path starting with a double (back)slash.
    ---
    version (Windows)
    {
        assert (isAbsolute(`d:\`));
        assert (isAbsolute(`d:\foo`));
        assert (isAbsolute(`\\foo\bar`));
        assert (!isAbsolute(`\`));
        assert (!isAbsolute(`\foo`));
        assert (!isAbsolute("d:foo"));
    }
    ---
*/
version (StdDdoc) bool isAbsolute(C)(in C[] path) @safe pure nothrow
    if (isSomeChar!C);

else version (Windows) bool isAbsolute(C)(in C[] path)  @safe pure nothrow
    if (isSomeChar!C)
{
    return isDriveRoot(path) || isUNC(path);
}

else version (Posix) alias isRooted isAbsolute;


unittest
{
    assert (!isAbsolute("foo"));
    assert (!isAbsolute("../foo"w));
    static assert (!isAbsolute("foo"));

    version (Posix)
    {
    assert (isAbsolute("/"d));
    assert (isAbsolute("/foo".dup));
    static assert (isAbsolute("/foo"));
    }

    version (Windows)
    {
    assert (isAbsolute("d:\\"w));
    assert (isAbsolute("d:\\foo"d));
    assert (isAbsolute("\\\\foo\\bar"));
    assert (!isAbsolute("\\"w.dup));
    assert (!isAbsolute("\\foo"d.dup));
    assert (!isAbsolute("d:"));
    assert (!isAbsolute("d:foo"));
    static assert (isAbsolute(`d:\foo`));
    }
}




/** Translate $(D path) into an absolute _path.

    This means:
    $(UL
        $(LI If $(D path) is empty, return $(D null).)
        $(LI If $(D path) is already absolute, return it.)
        $(LI Otherwise, append $(D path) to $(D base) and return
            the result. If $(D base) is not specified, the current
            working directory is used.)
    )

    Examples:
    ---
    version (Posix)
    {
        assert (absolutePath("some/file", "/foo/bar")  == "/foo/bar/some/file");
        assert (absolutePath("../file", "/foo/bar")    == "/foo/bar/../file");
        assert (absolutePath("/some/file", "/foo/bar") == "/some/file");
    }

    version (Windows)
    {
        assert (absolutePath(`some\file`, `c:\foo\bar`)    == `c:\foo\bar\some\file`);
        assert (absolutePath(`..\file`, `c:\foo\bar`)      == `c:\foo\bar\..\file`);
        assert (absolutePath(`c:\some\file`, `c:\foo\bar`) == `c:\some\file`);
    }
    ---

    Throws:
    $(D Exception) if the specified _base directory is not absolute.
*/
string absolutePath(string path, string base = getcwd())
    // TODO: @safe (BUG 6405) pure (because of buildPath())
{
    if (path.empty)  return null;
    if (isAbsolute(path))  return path;
    if (!isAbsolute(base)) throw new Exception("Base directory must be absolute");
    return buildPath(base, path);
}


unittest
{
    version (Posix)
    {
        assert (absolutePath("some/file", "/foo/bar")  == "/foo/bar/some/file");
        assert (absolutePath("../file", "/foo/bar")    == "/foo/bar/../file");
        assert (absolutePath("/some/file", "/foo/bar") == "/some/file");
        static assert (absolutePath("some/file", "/foo/bar") == "/foo/bar/some/file");
    }

    version (Windows)
    {
        assert (absolutePath(`some\file`, `c:\foo\bar`)    == `c:\foo\bar\some\file`);
        assert (absolutePath(`..\file`, `c:\foo\bar`)      == `c:\foo\bar\..\file`);
        assert (absolutePath(`c:\some\file`, `c:\foo\bar`) == `c:\some\file`);
        static assert (absolutePath(`some\file`, `c:\foo\bar`) == `c:\foo\bar\some\file`);
    }

    import std.exception;
    assertThrown(absolutePath("bar", "foo"));
}




/** Translate $(D path) into a relative _path.

    The returned _path is relative to $(D base), which is by default
    taken to be the current working directory.  If specified,
    $(D base) must be an absolute _path, and it is always assumed
    to refer to a directory.  If $(D path) and $(D base) refer to
    the same directory, the function returns $(D ".").

    The following algorithm is used:
    $(OL
        $(LI If $(D path) is a relative directory, return it unaltered.)
        $(LI Find a common root between $(D path) and $(D base).
            If there is no common root, return $(D path) unaltered.)
        $(LI Prepare a string with as many $(D "../") or $(D "..\") as
            necessary to reach the common root from base path.)
        $(LI Append the remaining segments of $(D path) to the string
            and return.)
    )

    In the second step, path components are compared using $(D filenameCmp!cs),
    where $(D cs) is an optional template parameter determining whether
    the comparison is case sensitive or not.  See the
    $(LREF filenameCmp) documentation for details.


    Examples:
    ---
    assert (relativePath("foo") == "foo");

    version (Posix)
    {
        assert (relativePath("foo", "/bar") == "foo");
        assert (relativePath("/foo/bar", "/foo/bar") == ".");
        assert (relativePath("/foo/bar", "/foo/baz") == "../bar");
        assert (relativePath("/foo/bar/baz", "/foo/woo/wee") == "../../bar/baz");
        assert (relativePath("/foo/bar/baz", "/foo/bar") == "baz");
    }
    version (Windows)
    {
        assert (relativePath("foo", `c:\bar`) == "foo");
        assert (relativePath(`c:\foo\bar`, `c:\foo\bar`) == ".");
        assert (relativePath(`c:\foo\bar`, `c:\foo\baz`) == `..\bar`);
        assert (relativePath(`c:\foo\bar\baz`, `c:\foo\woo\wee`) == `..\..\bar\baz`);
        assert (relativePath(`c:\foo\bar\baz`, `c:\foo\bar`) == "baz");
        assert (relativePath(`c:\foo\bar`, `d:\foo`) == `c:\foo\bar`);
    }
    ---

    Throws:
    $(D Exception) if the specified _base directory is not absolute.
*/
string relativePath(CaseSensitive cs = CaseSensitive.osDefault)
    (string path, string base = getcwd())
    //TODO: @safe  (object.reserve(T[]) should be @trusted)
{
    if (!isAbsolute(path)) return path;
    if (!isAbsolute(base)) throw new Exception("Base directory must be absolute");

    // Find common root with current working directory
    string result;
    if (!__ctfe) result.reserve(base.length + path.length);

    auto basePS = pathSplitter(base);
    auto pathPS = pathSplitter(path);
    if (filenameCmp!cs(basePS.front, pathPS.front) != 0) return path;

    basePS.popFront();
    pathPS.popFront();

    while (!basePS.empty && !pathPS.empty
        && filenameCmp!cs(basePS.front, pathPS.front) == 0)
    {
        basePS.popFront();
        pathPS.popFront();
    }

    // Append as many "../" as necessary to reach common base from path
    while (!basePS.empty)
    {
        result ~= "..";
        result ~= dirSeparator;
        basePS.popFront();
    }

    // Append the remainder of path
    while (!pathPS.empty)
    {
        result ~= pathPS.front;
        result ~= dirSeparator;
        pathPS.popFront();
    }

    // base == path
    if (result.empty) return ".";

    // Strip off last path separator
    return result[0 .. $-1];
}

unittest
{
    import std.exception;
    assert (relativePath("foo") == "foo");
    version (Posix)
    {
        assert (relativePath("foo", "/bar") == "foo");
        assert (relativePath("/foo/bar", "/foo/bar") == ".");
        assert (relativePath("/foo/bar", "/foo/baz") == "../bar");
        assert (relativePath("/foo/bar/baz", "/foo/woo/wee") == "../../bar/baz");
        assert (relativePath("/foo/bar/baz", "/foo/bar") == "baz");
        assertThrown(relativePath("/foo", "bar"));

        //BUG: std.algorithm.cmp is not CTFEable
        //static assert (relativePath("/foo/bar", "/foo/baz") == "../bar");
    }
    else version (Windows)
    {
        assert (relativePath("foo", `c:\bar`) == "foo");
        assert (relativePath(`c:\foo\bar`, `c:\foo\bar`) == ".");
        assert (relativePath(`c:\foo\bar`, `c:\foo\baz`) == `..\bar`);
        assert (relativePath(`c:\foo\bar\baz`, `c:\foo\woo\wee`) == `..\..\bar\baz`);
        assert (relativePath(`c:/foo/bar/baz`, `c:\foo\woo\wee`) == `..\..\bar\baz`);
        assert (relativePath(`c:\foo\bar\baz`, `c:\foo\bar`) == "baz");
        assert (relativePath(`c:\foo\bar`, `d:\foo`) == `c:\foo\bar`);
        assert (relativePath(`\\foo\bar`, `c:\foo`) == `\\foo\bar`);
        assertThrown(relativePath(`c:\foo`, "bar"));

        //BUG: 6390
        //static assert (relativePath(`c:\foo\bar`, `c:\foo\baz`) == `..\bar`);
    }
    else static assert (0);
}




/** Compare filename characters and return $(D < 0) if $(D a < b), $(D 0) if
    $(D a == b) and $(D > 0) if $(D a > b).

    This function can perform a case-sensitive or a case-insensitive
    comparison.  This is controlled through the $(D cs) template parameter
    which, if not specified, is given by
    $(LREF CaseSensitive)$(D .osDefault).

    On Windows, the backslash and slash characters ($(D '\') and $(D '/'))
    are considered equal.

    Examples:
    ---
    assert (filenameCharCmp('a', 'a') == 0);
    assert (filenameCharCmp('a', 'b') < 0);
    assert (filenameCharCmp('b', 'a') > 0);

    version (linux)
    {
        // Same as calling filenameCharCmp!(CaseSensitive.yes)(a, b)
        assert (filenameCharCmp('A', 'a') < 0);
        assert (filenameCharCmp('a', 'A') > 0);
    }
    version (Windows)
    {
        // Same as calling filenameCharCmp!(CaseSensitive.no)(a, b)
        assert (filenameCharCmp('a', 'A') == 0);
        assert (filenameCharCmp('a', 'B') < 0);
        assert (filenameCharCmp('A', 'b') < 0);
    }
    ---
*/
int filenameCharCmp(CaseSensitive cs = CaseSensitive.osDefault)(dchar a, dchar b)
    @safe pure nothrow
{
    if (isDirSeparator(a) && isDirSeparator(b)) return 0;
    static if (!cs)
    {
        import std.uni;
        a = toLower(a);
        b = toLower(b);
    }
    return cast(int)(a - b);
}


unittest
{
    assert (filenameCharCmp!(CaseSensitive.yes)('a', 'a') == 0);
    assert (filenameCharCmp!(CaseSensitive.yes)('a', 'b') < 0);
    assert (filenameCharCmp!(CaseSensitive.yes)('b', 'a') > 0);
    assert (filenameCharCmp!(CaseSensitive.yes)('A', 'a') < 0);
    assert (filenameCharCmp!(CaseSensitive.yes)('a', 'A') > 0);

    assert (filenameCharCmp!(CaseSensitive.no)('a', 'a') == 0);
    assert (filenameCharCmp!(CaseSensitive.no)('a', 'b') < 0);
    assert (filenameCharCmp!(CaseSensitive.no)('b', 'a') > 0);
    assert (filenameCharCmp!(CaseSensitive.no)('A', 'a') == 0);
    assert (filenameCharCmp!(CaseSensitive.no)('a', 'A') == 0);
    assert (filenameCharCmp!(CaseSensitive.no)('a', 'B') < 0);
    assert (filenameCharCmp!(CaseSensitive.no)('B', 'a') > 0);
    assert (filenameCharCmp!(CaseSensitive.no)('A', 'b') < 0);
    assert (filenameCharCmp!(CaseSensitive.no)('b', 'A') > 0);

    version (Posix)   assert (filenameCharCmp('\\', '/') != 0);
    version (Windows) assert (filenameCharCmp('\\', '/') == 0);
}




/** Compare file names and return
    $(D < 0) if $(D filename1 < filename2),
    $(D 0) if $(D filename1 == filename2) and
    $(D > 0) if $(D filename1 > filename2).

    Individual characters are compared using $(D filenameCharCmp!cs),
    where $(D cs) is an optional template parameter determining whether
    the comparison is case sensitive or not.  See the
    $(LREF filenameCharCmp) documentation for details.

    Examples:
    ---
    assert (filenameCmp("abc", "abc") == 0);
    assert (filenameCmp("abc", "abd") < 0);
    assert (filenameCmp("abc", "abb") > 0);
    assert (filenameCmp("abc", "abcd") < 0);
    assert (filenameCmp("abcd", "abc") > 0);

    version (linux)
    {
        // Same as calling filenameCmp!(CaseSensitive.yes)(filename1, filename2)
        assert (filenameCmp("Abc", "abc") < 0);
        assert (filenameCmp("abc", "Abc") > 0);
    }
    version (Windows)
    {
        // Same as calling filenameCmp!(CaseSensitive.no)(filename1, filename2)
        assert (filenameCmp("Abc", "abc") == 0);
        assert (filenameCmp("abc", "Abc") == 0);
        assert (filenameCmp("Abc", "abD") < 0);
        assert (filenameCmp("abc", "AbB") > 0);
    }
    ---
*/
int filenameCmp(CaseSensitive cs = CaseSensitive.osDefault, C1, C2)
    (const(C1)[] filename1, const(C2)[] filename2)
    @safe //TODO: pure nothrow (because of std.array.front())
    if (isSomeChar!C1 && isSomeChar!C2)
{
    for (;;)
    {
        if (filename1.empty) return -(cast(int) !filename2.empty);
        if (filename2.empty) return  (cast(int) !filename1.empty);
        auto c = filenameCharCmp!cs(filename1.front, filename2.front);
        if (c != 0) return c;
        filename1.popFront();
        filename2.popFront();
    }
    assert (0);
}


unittest
{
    assert (filenameCmp!(CaseSensitive.yes)("abc", "abc") == 0);
    assert (filenameCmp!(CaseSensitive.yes)("abc", "abd") < 0);
    assert (filenameCmp!(CaseSensitive.yes)("abc", "abb") > 0);
    assert (filenameCmp!(CaseSensitive.yes)("abc", "abcd") < 0);
    assert (filenameCmp!(CaseSensitive.yes)("abcd", "abc") > 0);
    assert (filenameCmp!(CaseSensitive.yes)("Abc", "abc") < 0);
    assert (filenameCmp!(CaseSensitive.yes)("abc", "Abc") > 0);

    assert (filenameCmp!(CaseSensitive.no)("abc", "abc") == 0);
    assert (filenameCmp!(CaseSensitive.no)("abc", "abd") < 0);
    assert (filenameCmp!(CaseSensitive.no)("abc", "abb") > 0);
    assert (filenameCmp!(CaseSensitive.no)("abc", "abcd") < 0);
    assert (filenameCmp!(CaseSensitive.no)("abcd", "abc") > 0);
    assert (filenameCmp!(CaseSensitive.no)("Abc", "abc") == 0);
    assert (filenameCmp!(CaseSensitive.no)("abc", "Abc") == 0);
    assert (filenameCmp!(CaseSensitive.no)("Abc", "abD") < 0);
    assert (filenameCmp!(CaseSensitive.no)("abc", "AbB") > 0);

    version (Posix)   assert (filenameCmp(`abc\def`, `abc/def`) != 0);
    version (Windows) assert (filenameCmp(`abc\def`, `abc/def`) == 0);
}




/** Matches a pattern against a path.

    Some characters of pattern have a special meaning (they are
    $(I meta-characters)) and can't be escaped. These are:

    $(BOOKTABLE,
    $(TR $(TD $(D *))
         $(TD Matches 0 or more instances of any character.))
    $(TR $(TD $(D ?))
         $(TD Matches exactly one instance of any character.))
    $(TR $(TD $(D [)$(I chars)$(D ]))
         $(TD Matches one instance of any character that appears
              between the brackets.))
    $(TR $(TD $(D [!)$(I chars)$(D ]))
         $(TD Matches one instance of any character that does not
              appear between the brackets after the exclamation mark.))
    $(TR $(TD $(D {)$(I string1)$(D ,)$(I string2)$(D ,)&hellip;$(D }))
         $(TD Matches either of the specified strings.))
    )

    Individual characters are compared using $(D filenameCharCmp!cs),
    where $(D cs) is an optional template parameter determining whether
    the comparison is case sensitive or not.  See the
    $(LREF filenameCharCmp) documentation for details.

    Note that directory
    separators and dots don't stop a meta-character from matching
    further portions of the path.

    Returns:
    $(D true) if pattern matches path, $(D false) otherwise.

    See_also:
    $(LINK2 http://en.wikipedia.org/wiki/Glob_%28programming%29,Wikipedia: _glob (programming))

    Examples:
    -----
    assert (globMatch("foo.bar", "*"));
    assert (globMatch("foo.bar", "*.*"));
    assert (globMatch(`foo/foo\bar`, "f*b*r"));
    assert (globMatch("foo.bar", "f???bar"));
    assert (globMatch("foo.bar", "[fg]???bar"));
    assert (globMatch("foo.bar", "[!gh]*bar"));
    assert (globMatch("bar.fooz", "bar.{foo,bif}z"));
    assert (globMatch("bar.bifz", "bar.{foo,bif}z"));

    version (Windows)
    {
        // Same as calling globMatch!(CaseSensitive.no)(path, pattern)
        assert (globMatch("foo", "Foo"));
        assert (globMatch("Goo.bar", "[fg]???bar"));
    }
    version (linux)
    {
        // Same as calling globMatch!(CaseSensitive.yes)(path, pattern)
        assert (!globMatch("foo", "Foo"));
        assert (!globMatch("Goo.bar", "[fg]???bar"));
    }
    -----
 */
bool globMatch(CaseSensitive cs = CaseSensitive.osDefault, C)
    (const(C)[] path, const(C)[] pattern)
    @safe nothrow //TODO: pure (because of balancedParens())
    if (isSomeChar!C)
in
{
    // Verify that pattern[] is valid
    assert(balancedParens(pattern, '[', ']', 0));
    assert(balancedParens(pattern, '{', '}', 0));
}
body
{
	size_t ni; // current character in path

    foreach (ref pi; 0 .. pattern.length)
    {
        C pc = pattern[pi];
        switch (pc)
        {
            case '*':
                if (pi + 1 == pattern.length)
                    return true;
                foreach (j; ni .. path.length)
                {
                    if (globMatch!(cs, C)(path[j .. path.length],
                                    pattern[pi + 1 .. pattern.length]))
                        return true;
                }
                return false;

            case '?':
                if (ni == path.length)
                    return false;
                ni++;
                break;

            case '[':
                if (ni == path.length)
                    return false;
                auto nc = path[ni];
                ni++;
                auto not = false;
                pi++;
                if (pattern[pi] == '!')
                {
                    not = true;
                    pi++;
                }
                auto anymatch = false;
                while (1)
                {
                    pc = pattern[pi];
                    if (pc == ']')
                        break;
                    if (!anymatch && (filenameCharCmp!cs(nc, pc) == 0))
                        anymatch = true;
                    pi++;
                }
                if (anymatch == not)
                    return false;
                break;

            case '{':
                // find end of {} section
                auto piRemain = pi;
                for (; piRemain < pattern.length
                         && pattern[piRemain] != '}'; piRemain++)
                {}

                if (piRemain < pattern.length) piRemain++;
                pi++;

                while (pi < pattern.length)
                {
                    auto pi0 = pi;
                    pc = pattern[pi];
                    // find end of current alternative
                    for (; pi<pattern.length && pc!='}' && pc!=','; pi++)
                    {
                        pc = pattern[pi];
                    }

                    if (pi0 == pi)
                    {
                        if (globMatch!(cs, C)(path[ni..$], pattern[piRemain..$]))
                        {
                            return true;
                        }
                        pi++;
                    }
                    else
                    {
                        if (globMatch!(cs, C)(path[ni..$],
                                        pattern[pi0..pi-1]
                                        ~ pattern[piRemain..$]))
                        {
                            return true;
                        }
                    }
                    if (pc == '}')
                    {
                        break;
                    }
                }
                return false;

            default:
                if (ni == path.length)
                    return false;
                if (filenameCharCmp!cs(pc, path[ni]) != 0)
                    return false;
                ni++;
                break;
	    }
	}
    assert(ni <= path.length);
	return ni == path.length;
}

unittest
{
    assert (globMatch!(CaseSensitive.no)("foo", "Foo"));
    assert (!globMatch!(CaseSensitive.yes)("foo", "Foo"));

    assert(globMatch("foo", "*"));
    assert(globMatch("foo.bar"w, "*"w));
    assert(globMatch("foo.bar"d, "*.*"d));
    assert(globMatch("foo.bar", "foo*"));
    assert(globMatch("foo.bar"w, "f*bar"w));
    assert(globMatch("foo.bar"d, "f*b*r"d));
    assert(globMatch("foo.bar", "f???bar"));
    assert(globMatch("foo.bar"w, "[fg]???bar"w));
    assert(globMatch("foo.bar"d, "[!gh]*bar"d));

    assert(!globMatch("foo", "bar"));
    assert(!globMatch("foo"w, "*.*"w));
    assert(!globMatch("foo.bar"d, "f*baz"d));
    assert(!globMatch("foo.bar", "f*b*x"));
    assert(!globMatch("foo.bar", "[gh]???bar"));
    assert(!globMatch("foo.bar"w, "[!fg]*bar"w));
    assert(!globMatch("foo.bar"d, "[fg]???baz"d));
    assert(!globMatch("foo.di", "*.d")); // test issue 6634: triggered bad assertion

    assert(globMatch("foo.bar", "{foo,bif}.bar"));
    assert(globMatch("bif.bar"w, "{foo,bif}.bar"w));

    assert(globMatch("bar.foo"d, "bar.{foo,bif}"d));
    assert(globMatch("bar.bif", "bar.{foo,bif}"));

    assert(globMatch("bar.fooz"w, "bar.{foo,bif}z"w));
    assert(globMatch("bar.bifz"d, "bar.{foo,bif}z"d));

    assert(globMatch("bar.foo", "bar.{biz,,baz}foo"));
    assert(globMatch("bar.foo"w, "bar.{biz,}foo"w));
    assert(globMatch("bar.foo"d, "bar.{,biz}foo"d));
    assert(globMatch("bar.foo", "bar.{}foo"));

    assert(globMatch("bar.foo"w, "bar.{ar,,fo}o"w));
    assert(globMatch("bar.foo"d, "bar.{,ar,fo}o"d));
    assert(globMatch("bar.o", "bar.{,ar,fo}o"));

    static assert(globMatch("foo.bar", "[!gh]*bar"));
}




/** Checks that the given file or directory name is valid.

    This function returns $(D true) if and only if $(D filename) is not
    empty, not too long, and does not contain invalid characters.

    The maximum length of $(D filename) is given by the constant
    $(D core.stdc.stdio.FILENAME_MAX).  (On Windows, this number is
    defined as the maximum number of UTF-16 code points, and the
    test will therefore only yield strictly correct results when
    $(D filename) is a string of $(D wchar)s.)

    On Windows, the following criteria must be satisfied
    ($(LINK2 http://msdn.microsoft.com/en-us/library/aa365247(v=vs.85).aspx,source)):
    $(UL
        $(LI $(D filename) must not contain any characters whose integer
            representation is in the range 0-31.)
        $(LI $(D filename) must not contain any of the following $(I reserved
            characters): <>:"/\|?*)
        $(LI $(D filename) may not end with a space ($(D ' ')) or a period
            ($(D '.')).)
    )

    On POSIX, $(D filename) may not contain a forward slash ($(D '/')) or
    the null character ($(D '\0')).
*/
bool isValidFilename(C)(in C[] filename)  @safe pure nothrow  if (isSomeChar!C)
{
    import core.stdc.stdio;
    if (filename.length == 0 || filename.length >= FILENAME_MAX) return false;
    foreach (c; filename)
    {
        version (Windows)
        {
            switch (c)
            {
                case 0:
                ..
                case 31:
                case '<':
                case '>':
                case ':':
                case '"':
                case '/':
                case '\\':
                case '|':
                case '?':
                case '*':
                    return false;
                default:
            }
        }
        else version (Posix)
        {
            if (c == 0 || c == '/') return false;
        }
        else static assert (0);
    }
    version (Windows)
    {
        if (filename[$-1] == '.' || filename[$-1] == ' ') return false;
    }

    // All criteria passed
    return true;
}


unittest
{
    auto valid = ["foo"];
    auto invalid = ["", "foo\0bar", "foo/bar"];
    auto pfdep = [`foo\bar`, "*.txt"];
    version (Windows) invalid ~= pfdep;
    else version (Posix) valid ~= pfdep;
    else static assert (0);

    import std.typetuple;
    foreach (T; TypeTuple!(char[], const(char)[], string, wchar[],
        const(wchar)[], wstring, dchar[], const(dchar)[], dstring))
    {
        foreach (fn; valid)
            assert (isValidFilename(to!T(fn)));
        foreach (fn; invalid)
            assert (!isValidFilename(to!T(fn)));
    }
}




/** Checks whether $(D path) is a valid _path.

    Generally, this function checks that $(D path) is not empty, and that
    each component of the path either satisfies $(LREF isValidFilename)
    or is equal to $(D ".") or $(D "..").
    It does $(I not) check whether the _path points to an existing file
    or directory; use $(XREF file,exists) for this purpose.

    On Windows, some special rules apply:
    $(UL
        $(LI If the second character of $(D path) is a colon ($(D ':')),
            the first character is interpreted as a drive letter, and
            must be in the range A-Z (case insensitive).)
        $(LI If $(D path) is on the form $(D `\\$(I server)\$(I share)\...`)
            (UNC path), $(LREF isValidFilename) is applied to $(I server)
            and $(I share) as well.)
        $(LI If $(D path) starts with $(D `\\?\`) (long UNC path), the
            only requirement for the rest of the string is that it does
            not contain the null character.)
        $(LI If $(D path) starts with $(D `\\.\`) (Win32 device namespace)
            this function returns $(D false); such paths are beyond the scope
            of this module.)
    )
*/
bool isValidPath(C)(in C[] path)  @safe pure nothrow  if (isSomeChar!C)
{
    if (path.empty) return false;

    // Check whether component is "." or "..", or whether it satisfies
    // isValidFilename.
    bool isValidComponent(in C[] component)  @safe pure nothrow
    {
        assert (component.length > 0);
        if (component[0] == '.')
        {
            if (component.length == 1) return true;
            else if (component.length == 2 && component[1] == '.') return true;
        }
        return isValidFilename(component);
    }

    if (path.length == 1)
        return isDirSeparator(path[0]) || isValidComponent(path);

    const(C)[] remainder;
    version (Windows)
    {
        if (isDirSeparator(path[0]) && isDirSeparator(path[1]))
        {
            // Some kind of UNC path
            if (path.length < 5)
            {
                // All valid UNC paths must have at least 5 characters
                return false;
            }
            else if (path[2] == '?')
            {
                // Long UNC path
                if (!isDirSeparator(path[3])) return false;
                foreach (c; path[4 .. $])
                {
                    if (c == '\0') return false;
                }
                return true;
            }
            else if (path[2] == '.')
            {
                // Win32 device namespace not supported
                return false;
            }
            else
            {
                // Normal UNC path, i.e. \\server\share\...
                size_t i = 2;
                while (i < path.length && !isDirSeparator(path[i])) ++i;
                if (i == path.length || !isValidFilename(path[2 .. i]))
                    return false;
                ++i; // Skip a single dir separator
                size_t j = i;
                while (j < path.length && !isDirSeparator(path[j])) ++j;
                if (!isValidFilename(path[i .. j])) return false;
                remainder = path[j .. $];
            }
        }
        else if (isDriveSeparator(path[1]))
        {
            import std.ascii;
            if (!isAlpha(path[0])) return false;
            remainder = path[2 .. $];
        }
        else
        {
            remainder = path;
        }
    }
    else version (Posix)
    {
        remainder = path;
    }
    else static assert (0);
    assert (remainder !is null);
    remainder = ltrimDirSeparators(remainder);

    // Check that each component satisfies isValidComponent.
    while (!remainder.empty)
    {
        size_t i = 0;
        while (i < remainder.length && !isDirSeparator(remainder[i])) ++i;
        assert (i > 0);
        if (!isValidComponent(remainder[0 .. i])) return false;
        remainder = ltrimDirSeparators(remainder[i .. $]);
    }

    // All criteria passed
    return true;
}


unittest
{
    assert (isValidPath("/foo/bar"));
    assert (!isValidPath("/foo\0/bar"));

    version (Windows)
    {
        assert (isValidPath(`c:\`));
        assert (isValidPath(`c:\foo`));
        assert (isValidPath(`c:\foo\.\bar\\\..\`));
        assert (!isValidPath(`!:\foo`));
        assert (!isValidPath(`c::\foo`));
        assert (!isValidPath(`c:\foo?`));
        assert (!isValidPath(`c:\foo.`));

        assert (isValidPath(`\\server\share`));
        assert (isValidPath(`\\server\share\foo`));
        assert (isValidPath(`\\server\share\\foo`));
        assert (!isValidPath(`\\\server\share\foo`));
        assert (!isValidPath(`\\server\\share\foo`));
        assert (!isValidPath(`\\ser*er\share\foo`));
        assert (!isValidPath(`\\server\sha?e\foo`));
        assert (!isValidPath(`\\server\share\|oo`));

        assert (isValidPath(`\\?\<>:"?*|/\..\.`));
        assert (!isValidPath("\\\\?\\foo\0bar"));

        assert (!isValidPath(`\\.\PhysicalDisk1`));
    }
}




/** Performs tilde expansion in paths on POSIX systems.
    On Windows, this function does nothing.

    There are two ways of using tilde expansion in a path. One
    involves using the tilde alone or followed by a path separator. In
    this case, the tilde will be expanded with the value of the
    environment variable $(D HOME).  The second way is putting
    a username after the tilde (i.e. $(D ~john/Mail)). Here,
    the username will be searched for in the user database
    (i.e. $(D /etc/passwd) on Unix systems) and will expand to
    whatever path is stored there.  The username is considered the
    string after the tilde ending at the first instance of a path
    separator.

    Note that using the $(D ~user) syntax may give different
    values from just $(D ~) if the environment variable doesn't
    match the value stored in the user database.

    When the environment variable version is used, the path won't
    be modified if the environment variable doesn't exist or it
    is empty. When the database version is used, the path won't be
    modified if the user doesn't exist in the database or there is
    not enough memory to perform the query.

    Returns:
    $(D inputPath) with the tilde expanded, or just $(D inputPath)
    if it could not be expanded.
    For Windows, $(D expandTilde) merely returns its argument $(D inputPath).

    Examples:
    -----
    void processFile(string path)
    {
        // Allow calling this function with paths such as ~/foo
        auto fullPath = expandTilde(path);
        ...
    }
    -----
*/
string expandTilde(string inputPath)
{
    version(Posix)
    {
        /*  Joins a path from a C string to the remainder of path.

            The last path separator from c_path is discarded. The result
            is joined to path[char_pos .. length] if char_pos is smaller
            than length, otherwise path is not appended to c_path.
        */
        static string combineCPathWithDPath(char* c_path, string path, size_t char_pos)
        {
            assert(c_path != null);
            assert(path.length > 0);
            assert(char_pos >= 0);

            // Search end of C string
            size_t end = std.c.string.strlen(c_path);

            // Remove trailing path separator, if any
            if (end && isDirSeparator(c_path[end - 1]))
                end--;

            // Create our own copy, as lifetime of c_path is undocumented
            string cp = c_path[0 .. end].idup;

            // Do we append something from path?
            if (char_pos < path.length)
                cp ~= path[char_pos .. $];

            return cp;
        }

        // Replaces the tilde from path with the environment variable HOME.
        static string expandFromEnvironment(string path)
        {
            assert(path.length >= 1);
            assert(path[0] == '~');

            // Get HOME and use that to replace the tilde.
            auto home = core.stdc.stdlib.getenv("HOME");
            if (home == null)
                return path;

            return combineCPathWithDPath(home, path, 1);
        }

        // Replaces the tilde from path with the path from the user database.
        static string expandFromDatabase(string path)
        {
            assert(path.length > 2 || (path.length == 2 && !isDirSeparator(path[1])));
            assert(path[0] == '~');

            // Extract username, searching for path separator.
            string username;
            auto last_char = std.algorithm.countUntil(path, dirSeparator[0]);

            if (last_char == -1)
            {
                username = path[1 .. $] ~ '\0';
                last_char = username.length + 1;
            }
            else
            {
                username = path[1 .. last_char] ~ '\0';
            }
            assert(last_char > 1);

            // Reserve C memory for the getpwnam_r() function.
            passwd result;
            int extra_memory_size = 5 * 1024;
            void* extra_memory;

            while (1)
            {
                extra_memory = std.c.stdlib.malloc(extra_memory_size);
                if (extra_memory == null)
                    goto Lerror;

                // Obtain info from database.
                passwd *verify;
                setErrno(0);
                if (getpwnam_r(cast(char*) username.ptr, &result, cast(char*) extra_memory, extra_memory_size,
                        &verify) == 0)
                {
                    // Failure if verify doesn't point at result.
                    if (verify != &result)
                        // username is not found, so return path[]
                        goto Lnotfound;
                    break;
                }

                if (errno != ERANGE)
                    goto Lerror;

                // extra_memory isn't large enough
                std.c.stdlib.free(extra_memory);
                extra_memory_size *= 2;
            }

            path = combineCPathWithDPath(result.pw_dir, path, last_char);

        Lnotfound:
            std.c.stdlib.free(extra_memory);
            return path;

        Lerror:
            // Errors are going to be caused by running out of memory
            if (extra_memory)
                std.c.stdlib.free(extra_memory);
            onOutOfMemoryError();
            return null;
        }

        // Return early if there is no tilde in path.
        if (inputPath.length < 1 || inputPath[0] != '~')
            return inputPath;

        if (inputPath.length == 1 || isDirSeparator(inputPath[1]))
            return expandFromEnvironment(inputPath);
        else
            return expandFromDatabase(inputPath);
    }
    else version(Windows)
    {
        // Put here real windows implementation.
        return inputPath;
    }
    else
    {
        static assert(0); // Guard. Implement on other platforms.
    }
}


version(unittest) import std.process: environment;
unittest
{
    version (Posix)
    {
        // Retrieve the current home variable.
        auto oldHome = environment.get("HOME");

        // Testing when there is no environment variable.
        environment.remove("HOME");
        assert(expandTilde("~/") == "~/");
        assert(expandTilde("~") == "~");

        // Testing when an environment variable is set.
        environment["HOME"] = "dmd/test";
        assert(expandTilde("~/") == "dmd/test/");
        assert(expandTilde("~") == "dmd/test");

        // The same, but with a variable ending in a slash.
        environment["HOME"] = "dmd/test/";
        assert(expandTilde("~/") == "dmd/test/");
        assert(expandTilde("~") == "dmd/test");

        // Recover original HOME variable before continuing.
        if (oldHome !is null) environment["HOME"] = oldHome;
        else environment.remove("HOME");

        // Test user expansion for root. Are there unices without /root?
        version (OSX)
            assert(expandTilde("~root") == "/var/root", expandTilde("~root"));
        else
            assert(expandTilde("~root") == "/root", expandTilde("~root"));
        version (OSX)
            assert(expandTilde("~root/") == "/var/root/", expandTilde("~root/"));
        else
            assert(expandTilde("~root/") == "/root/", expandTilde("~root/"));
        assert(expandTilde("~Idontexist/hey") == "~Idontexist/hey");
    }
}




// =============================================================================
// Everything below this line is from an old version of std.path, and is
// scheduled for deprecation in February 2012.
// =============================================================================

// Deprecation message
import std.metastrings;
private template softDeprec(string vers, string date, string oldFunc, string newFunc)
{
    enum softDeprec = Format!("Notice: As of Phobos %s, std.path.%s has been scheduled " ~
                              "for deprecation in %s. Please use %s instead.",
                              vers, oldFunc, date, newFunc);
}


import std.algorithm, std.array, std.conv, std.file, std.process, std.string,
    std.traits;
import core.stdc.errno, core.stdc.stdlib;

version(Posix)
{
    private import core.sys.posix.pwd;
    private import core.exception : onOutOfMemoryError;
}

version(Windows)
{

    /* * String used to separate directory names in a path. Under
     *  Windows this is a backslash, under Linux a slash. */
    enum string sep = "\\";
    /* * Alternate version of sep[] used in Windows (a slash). Under
     *  Linux this is empty. */
    enum string altsep = "/";
    /* * Path separator string. A semi colon under Windows, a colon
     *  under Linux. */
    enum string pathsep = ";";
    /* * String used to separate lines, \r\n under Windows and \n
     * under Linux. */
    enum string linesep = "\r\n";   // / String used to separate lines.
    enum string curdir = ".";       // / String representing the current directory.
    enum string pardir = "..";      // / String representing the parent directory.
    
    static assert(sep.length == 1 && altsep.length == 1);
    private bool isSep(dchar ch) {
        return ch == sep[0] || ch == altsep[0];
    }
    
    private bool isSepOrDriveSep(dchar ch) {
        return isSep(ch) || ch == ':';
    }
}
version(Posix)
{
    /* * String used to separate directory names in a path. Under
     *  Windows this is a backslash, under Linux a slash. */
    enum string sep = "/";
    /* * Alternate version of sep[] used in Windows (a slash). Under
     *  Linux this is empty. */
    enum string altsep = "";
    /* * Path separator string. A semi colon under Windows, a colon
     *  under Linux. */
    enum string pathsep = ":";
    /* * String used to separate lines, \r\n under Windows and \n
     * under Linux. */
    enum string linesep = "\n";
    enum string curdir = ".";       // / String representing the current directory.
    enum string pardir = "..";      // / String representing the parent directory.
    
    static assert(sep.length == 1 && altsep.length == 0);
    private bool isSep(dchar ch) {
        return ch == sep[0];
    }
}

/* ****************************
 * Compare file names.
 * Returns:
 *      <table border=1 cellpadding=4 cellspacing=0>
 *      <tr> <td> &lt; 0        <td> filename1 &lt; filename2
 *      <tr> <td> = 0   <td> filename1 == filename2
 *      <tr> <td> &gt; 0        <td> filename1 &gt; filename2
 *      </table>
 */
int fcmp(alias pred = "a < b", S1, S2)(S1 s1, S2 s2)
    if (isSomeString!S1 && isSomeString!S2)
{
    pragma (msg, softDeprec!("2.055", "February 2012", "fcmp", "filenameCmp"));
    version (Windows) return std.string.icmp(s1, s2);
    version (Posix)   return std.algorithm.cmp(s1, s2);
}

/* *************************
 * Extracts the extension from a filename or path.
 *
 * This function will search fullname from the end until the
 * first dot, path separator or first character of fullname is
 * reached. Under Windows, the drive letter separator (<i>colon</i>)
 * also terminates the search.
 *
 * Returns: If a dot was found, characters to its right are
 * returned. If a path separator was found, or fullname didn't
 * contain any dots or path separators, returns null.
 *
 * Throws: Nothing.
 *
 * Examples:
 * -----
 * version(Windows)
 * {
 *     getExt(r"d:\path\foo.bat") // "bat"
 *     getExt(r"d:\path.two\bar") // null
 * }
 * version(Posix)
 * {
 *     getExt(r"/home/user.name/bar.")  // ""
 *     getExt(r"d:\\path.two\\bar")     // "two\\bar"
 *     getExt(r"/home/user/.resource")  // "resource"
 * }
 * -----
 */

string getExt()(string fullname)
{
    pragma (msg, softDeprec!("2.055", "February 2012", "getExt", "extension"));
    auto i = fullname.length;
    while (i > 0)
    {
        if (fullname[i - 1] == '.')
            return fullname[i .. $];
        i--;
        version(Windows)
        {
            if (isSepOrDriveSep(fullname[i]))
                break;
        }
        else version(Posix)
        {
            if (isSep(fullname[i]))
                break;
        }
        else
        {
            static assert(0);
        }
    }
    return null;
}

version (OldStdPathUnittest) unittest
{
    debug(path) printf("path.getExt.unittest\n");
    string result;

    version (Windows)
        result = getExt("d:\\path\\foo.bat");
    version (Posix)
        result = getExt("/path/foo.bat");
    auto i = cmp(result, "bat");
    assert(i == 0);

    version (Windows)
        result = getExt("d:\\path\\foo.");
    version (Posix)
        result = getExt("d/path/foo.");
    i = cmp(result, "");
    assert(i == 0);

    version (Windows)
        result = getExt("d:\\path\\foo");
    version (Posix)
        result = getExt("d/path/foo");
    i = cmp(result, "");
    assert(i == 0);

    version (Windows)
        result = getExt("d:\\path.bar\\foo");
    version (Posix)
        result = getExt("/path.bar/foo");

    i = cmp(result, "");
    assert(i == 0);

    result = getExt("foo");
    i = cmp(result, "");
    assert(i == 0);
}

/* *************************
 * Returns the extensionless version of a filename or path.
 *
 * This function will search fullname from the end until the
 * first dot, path separator or first character of fullname is
 * reached. Under Windows, the drive letter separator (<i>colon</i>)
 * also terminates the search.
 *
 * Returns: If a dot was found, characters to its left are
 * returned. If a path separator was found, or fullname didn't
 * contain any dots or path separators, returns null.
 *
 * Throws: Nothing.
 *
 * Examples:
 * -----
 * version(Windows)
 * {
 *     getName(r"d:\path\foo.bat") => "d:\path\foo"
 *     getName(r"d:\path.two\bar") => null
 * }
 * version(Posix)
 * {
 *     getName("/home/user.name/bar.")  => "/home/user.name/bar"
 *     getName(r"d:\path.two\bar") => "d:\path"
 *     getName("/home/user/.resource") => "/home/user/"
 * }
 * -----
 */

string getName()(string fullname)
{
    pragma (msg, softDeprec!("2.055", "February 2012", "getName", "stripExtension"));
    auto i = fullname.length;
    while (i > 0)
    {
        if (fullname[i - 1] == '.')
            return fullname[0 .. i - 1];
        i--;
        version(Windows)
        {
            if (isSepOrDriveSep(fullname[i]))
                break;
        }
        else version(Posix)
        {
            if (isSep(fullname[i]))
                break;
        }
        else
        {
            static assert(0);
        }
    }
    return null;
}

version (OldStdPathUnittest) unittest
{
    debug(path) printf("path.getName.unittest\n");
    string result;

    result = getName("foo.bar");
    auto i = cmp(result, "foo");
    assert(i == 0);

    result = getName("d:\\path.two\\bar");
    version (Windows)
        i = cmp(result, "");
    version (Posix)
        i = cmp(result, "d:\\path");
    assert(i == 0);
}

/* *************************
 * Extracts the base name of a path and optionally chops off a
 * specific suffix.
 *
 * This function will search $(D_PARAM fullname) from the end until
 * the first path separator or first character of $(D_PARAM fullname)
 * is reached. Under Windows, the drive letter separator ($(I colon))
 * also terminates the search. After the search has ended, keep the
 * portion to the right of the separator if found, or the entire
 * $(D_PARAM fullname) otherwise. If the kept portion has suffix
 * $(D_PARAM extension), remove that suffix. Return the remaining string.
 *
 * Returns: The portion of $(D_PARAM fullname) left after the path
 * part and the extension part, if any, have been removed.
 *
 * Throws: Nothing.
 *
 * Examples:
 * -----
 * version(Windows)
 * {
 *     basename(r"d:\path\foo.bat") => "foo.bat"
 *     basename(r"d:\path\foo", ".bat") => "foo"
 * }
 * version(Posix)
 * {
 *     basename("/home/user.name/bar.")  => "bar."
 *     basename("/home/user.name/bar.", ".")  => "bar"
 * }
 * -----
 */

Char[] basename(Char, ExtChar = immutable(char))(
        Char[] fullname, ExtChar[] extension = null)
    if (isSomeChar!Char && isSomeChar!ExtChar)
out (result)
{
    assert(result.length <= fullname.length);
}
body
{
    pragma (msg, softDeprec!("2.055", "February 2012", "basename", "baseName"));
    auto i = fullname.length;
    for (; i > 0; i--)
    {
        version(Windows)
        {
            if (isSepOrDriveSep(fullname[i - 1]))
                break;
        }
        else version(Posix)
        {
            if (isSep(fullname[i - 1]))
                break;
        }
        else
        {
            static assert(0);
        }
    }
    return chomp(fullname[i .. $],
            extension.length ? extension : "");
}

/* * Alias for $(D_PARAM basename), kept for backward
 * compatibility. New code should use $(D_PARAM basename). */
alias basename getBaseName;

version (OldStdPathUnittest) unittest
{
    debug(path) printf("path.basename.unittest\n");
    string result;

    version (Windows)
        result = basename("d:\\path\\foo.bat");
    version (Posix)
        result = basename("/path/foo.bat");
    //printf("result = '%.*s'\n", result);
    assert(result == "foo.bat");

    version (Windows)
        result = basename("a\\b");
    version (Posix)
        result = basename("a/b");
    assert(result == "b");

    version (Windows)
        result = basename("a\\b.cde", ".cde");
    version (Posix)
        result = basename("a/b.cde", ".cde");
    assert(result == "b");

    version (Windows)
    {
        assert(basename("abc/xyz") == "xyz");
        assert(basename("abc/") == "");
        assert(basename("C:/a/b") == "b");
        assert(basename(`C:\a/b`) == "b");
    }

    assert(basename("~/dmd.conf"w, ".conf"d) == "dmd");
    assert(basename("~/dmd.conf"d, ".conf"d) == "dmd");
    assert(basename("dmd.conf"w.dup, ".conf"d.dup) == "dmd");
}

/* *************************
 * Extracts the directory part of a path.
 *
 * This function will search $(D fullname) from the end until the
 * first path separator or first character of $(D fullname) is
 * reached. Under Windows, the drive letter separator ($(I colon))
 * also terminates the search.
 *
 * Returns: If a path separator was found, all the characters to its
 * left without any trailing path separators are returned. Otherwise,
 * $(D ".") is returned.
 *
 * The found path separator will be included in the returned string
 * if and only if it represents the root.
 *
 * Throws: Nothing.
 *
 * Examples:
 * -----
 * version(Windows)
 * {
 *     assert(dirname(r"d:\path\foo.bat") == r"d:\path");
 *     assert(dirname(r"d:\path") == r"d:\");
 *     assert(dirname("d:foo.bat") == "d:.");
 *     assert(dirname("foo.bat") == ".");
 * }
 * version(Posix)
 * {
 *     assert(dirname("/home/user") == "/home");
 *     assert(dirname("/home") == "/");
 *     assert(dirname("user") == ".");
 * }
 * -----
 */

Char[] dirname(Char)(Char[] fullname)
    if (isSomeChar!Char)
{
    pragma (msg, softDeprec!("2.055", "February 2012", "dirname", "dirName"));
    alias immutable(Char)[] ImmString;
    Char[] s = fullname;

    version (Posix)
    {
        enum ImmString    sep = .sep;
        enum ImmString curdir = .curdir;

        for (; !s.empty; s.popBack)
        {
            if (s.endsWith(sep))
                break;
        }
        if (s.empty)
        {
            return to!(Char[])(curdir);
        }

        // remove excess non-root slashes: "/home//" --> "/home"
        while (s.length > sep.length && s.endsWith(sep))
        {
            s.popBack;
        }
        return s;
    }
    else version (Windows)
    {
        enum ImmString    sep = .sep;
        enum ImmString altsep = .altsep;
        enum ImmString curdir = .curdir;
        enum ImmString drvsep = ":";

        bool foundSep;
        for (; !s.empty; s.popBack)
        {
            if (uint withWhat = s.endsWith(sep, altsep, drvsep))
            {
                foundSep = (withWhat != 3);
                break;
            }
        }
        if (!foundSep)
        {
            return to!(Char[])(s.empty ? curdir : s ~ curdir);
        }

        // remove excess non-root separators: "C:\\" --> "C:\"
        while (s.endsWith(sep) || s.endsWith(altsep))
        {
            auto ss = s.save;
            s.popBack;
            if (s.empty || s.endsWith(drvsep))
            {
                s = ss; // preserve path separator representing root
                break;
            }
        }
        return s;
    }
    else // unknown platform
    {
        static assert(0);
    }
}

version (OldStdPathUnittest) unittest
{
    assert(dirname("") == ".");
    assert(dirname("fileonly") == ".");

    version (Posix)
    {
        assert(dirname("/path/to/file") == "/path/to");
        assert(dirname("/home") == "/");

        assert(dirname("/dev/zero"w) == "/dev");
        assert(dirname("/dev/null"d) == "/dev");
        assert(dirname(".login"w.dup) == ".");
        assert(dirname(".login"d.dup) == ".");

        // doc example
        assert(dirname("/home/user") == "/home");
        assert(dirname("/home") == "/");
        assert(dirname("user") == ".");
    }
    version (Windows)
    {
        assert(dirname(r"\path\to\file") == r"\path\to");
        assert(dirname(r"\foo") == r"\");
        assert(dirname(r"c:\foo") == r"c:\");

        assert(dirname("\\Windows"w) == "\\");
        assert(dirname("\\Users"d) == "\\");
        assert(dirname("ntuser.dat"w.dup) == ".");
        assert(dirname("ntuser.dat"d.dup) == ".");

        // doc example
        assert(dirname(r"d:\path\foo.bat") == r"d:\path");
        assert(dirname(r"d:\path") == "d:\\");
        assert(dirname("d:foo.bat") == "d:.");
        assert(dirname("foo.bat") == ".");
    }

    {
        // fixed-length strings
        char[4] u = "abcd";
        wchar[4] w = "abcd";
        dchar[4] d = "abcd";
        assert(dirname(u) == ".");
        assert(dirname(w) == "."w);
        assert(dirname(d) == "."d);
    }
}

/* * Alias for $(D_PARAM dirname), kept for backward
 * compatibility. New code should use $(D_PARAM dirname). */
alias dirname getDirName;

version (OldStdPathUnittest) unittest
{
    string filename = "foo/bar";
    auto d = getDirName(filename);
    assert(d == "foo");
}

version (OldStdPathUnittest) unittest // dirname + basename
{
    static immutable Common_dirbasename_testcases =
    [
        [ "/usr/lib"  , "/usr"   , "lib"    ],
        [ "/usr/"     , "/usr"   , ""       ],
        [ "/usr"      , "/"      , "usr"    ],
        [ "/"         , "/"      , ""       ],

        [ "var/run"   , "var"    , "run"    ],
        [ "var/"      , "var"    , ""       ],
        [ "var"       , "."      , "var"    ],
        [ "."         , "."      , "."      ],

        [ "/usr///lib", "/usr"   , "lib"    ],
        [ "///usr///" , "///usr" , ""       ],
        [ "///usr"    , "/"      , "usr"    ],
        [ "///"       , "/"      , ""       ],
        [ "var///run" , "var"    , "run"    ],
        [ "var///"    , "var"    , ""       ],

        [ "a/b/c"     , "a/b"    , "c"      ],
        [ "a///c"     , "a"      , "c"      ],
        [ "/\u7A74"   , "/"      , "\u7A74" ],
        [ "/\u7A74/." , "/\u7A74", "."      ]
    ];

    static immutable Windows_dirbasename_testcases =
        Common_dirbasename_testcases ~
    [
        [ "C:\\Users\\7mi", "C:\\Users", "7mi"   ],
        [ "C:\\Users\\"   , "C:\\Users", ""      ],
        [ "C:\\Users"     , "C:\\"     , "Users" ],
        [ "C:\\"          , "C:\\"     , ""      ],

        [ "C:Temp"        , "C:."      , "Temp"  ],
        [ "C:"            , "C:."      , ""      ],
        [ "\\dmd\\src"    , "\\dmd"    , "src"   ],
        [ "\\dmd\\"       , "\\dmd"    , ""      ],
        [ "\\dmd"         , "\\"       , "dmd"   ],

        [ "C:/Users/7mi"  , "C:/Users" , "7mi"   ],
        [ "C:/Users/"     , "C:/Users" , ""      ],
        [ "C:/Users"      , "C:/"      , "Users" ],
        [ "C:/"           , "C:/"      , ""      ],

        [ "C:\\//WinNT"   , "C:\\"     , "WinNT" ],
        [ "C://\\WinNT"   , "C:/"      , "WinNT" ],

        [ `a\b\c`         , `a\b`      , "c"     ],
        [ `a\\\c`         , "a"        , "c"     ]
    ];

    version (Windows)
        alias Windows_dirbasename_testcases testcases;
    else
        alias Common_dirbasename_testcases testcases;

    foreach (tc; testcases)
    {
        string path = tc[0];
        string dir  = tc[1];
        string base = tc[2];

        assert(path.dirname == dir);
        assert(path.basename == base);
    }
}


/* *******************************
 * Extracts the drive letter of a path.
 *
 * This function will search fullname for a colon from the beginning.
 *
 * Returns: If a colon is found, all the characters to its left
 * plus the colon are returned.  Otherwise, null is returned.
 *
 * Under Linux, this function always returns null immediately.
 *
 * Throws: Nothing.
 *
 * Examples:
 * -----
 * getDrive(r"d:\path\foo.bat") => "d:"
 * -----
 */

Char[] getDrive(Char)(Char[] fullname) if (isSomeChar!Char)
// out(result)
// {
//     assert(result.length <= fullname.length);
// }
body
{
    pragma (msg, softDeprec!("2.055", "February 2012", "getDrive", "driveName"));
    version(Windows)
    {
        foreach (i; 0 .. fullname.length)
        {
            if (fullname[i] == ':')
                return fullname[0 .. i + 1];
        }
        return null;
    }
    else version(Posix)
    {
        return null;
    }
    else
    {
        static assert(0);
    }
}

/* ***************************
 * Appends a default extension to a filename.
 *
 * This function first searches filename for an extension and
 * appends ext if there is none. ext should not have any leading
 * dots, one will be inserted between filename and ext if filename
 * doesn't already end with one.
 *
 * Returns: filename if it contains an extension, otherwise filename
 * + ext.
 *
 * Throws: Nothing.
 *
 * Examples:
 * -----
 * defaultExt("foo.txt", "raw") => "foo.txt"
 * defaultExt("foo.", "raw") => "foo.raw"
 * defaultExt("bar", "raw") => "bar.raw"
 * -----
 */

string defaultExt()(string filename, string ext)
{
    pragma (msg, softDeprec!("2.055", "February 2012", "defaultExt", "defaultExtension"));
    string existing;

    existing = getExt(filename);
    if (existing.length == 0)
    {
        // Check for filename ending in '.'
        if (filename.length && filename[$ - 1] == '.')
            filename ~= ext;
        else
            filename = filename ~ "." ~ ext;
    }
    return filename;
}


/* ***************************
 * Adds or replaces an extension to a filename.
 *
 * This function first searches filename for an extension and
 * replaces it with ext if found.  If there is no extension, ext
 * will be appended. ext should not have any leading dots, one will
 * be inserted between filename and ext if filename doesn't already
 * end with one.
 *
 * Returns: filename + ext if filename is extensionless. Otherwise
 * strips filename's extension off, appends ext and returns the
 * result.
 *
 * Throws: Nothing.
 *
 * Examples:
 * -----
 * addExt("foo.txt", "raw") => "foo.raw"
 * addExt("foo.", "raw") => "foo.raw"
 * addExt("bar", "raw") => "bar.raw"
 * -----
 */

string addExt()(string filename, string ext)
{
    pragma (msg, softDeprec!("2.055", "February 2012", "addExt", "setExtension"));
    string existing;

    existing = getExt(filename);
    if (existing.length == 0)
    {
        // Check for filename ending in '.'
        if (filename.length && filename[$ - 1] == '.')
            filename ~= ext;
        else
            filename = filename ~ "." ~ ext;
    }
    else
    {
        filename = filename[0 .. $ - existing.length] ~ ext;
    }
    return filename;
}


/* ************************************
 * Checks if path is absolute.
 *
 * Returns: non-zero if the path starts from the root directory (Linux) or
 * drive letter and root directory (Windows),
 * zero otherwise.
 *
 * Throws: Nothing.
 *
 * Examples:
 * -----
 * version(Windows)
 * {
 *     isabs(r"relative\path") => 0
 *     isabs(r"\relative\path") => 0
 *     isabs(r"d:\absolute") => 1
 * }
 * version(Posix)
 * {
 *     isabs("/home/user") => 1
 *     isabs("foo") => 0
 * }
 * -----
 */

bool isabs()(in char[] path)
{
    pragma (msg, softDeprec!("2.055", "February 2012", "isabs", "isAbsolute"));
    auto d = getDrive(path);
    version (Windows)
    {
        return d.length < path.length && isSep(path[d.length]);
    }
    else version (Posix)
    {
        return d.length < path.length && isSep(path[d.length]);
    }
    else
    {
        static assert(0);
    }
}

version (OldStdPathUnittest) unittest
{
    debug(path) printf("path.isabs.unittest\n");

    version (Windows)
    {
        assert(!isabs(r"relative\path"));
        assert(isabs(r"\relative\path"));
        assert(isabs(r"d:\absolute"));
    }
    version (Posix)
    {
        assert(isabs("/home/user"));
        assert(!isabs("foo"));
    }
}

/* *
 * Converts a relative path into an absolute path.
 */
string rel2abs()(string path)
{
    pragma (msg, softDeprec!("2.055", "February 2012", "rel2abs", "absolutePath"));
    if (!path.length || isabs(path))
    {
        return path;
    }
    auto myDir = getcwd;
    if (path.startsWith(curdir))
    {
        auto p = path[curdir.length .. $];
        if (p.startsWith(sep))
            path = p[sep.length .. $];
        else if (altsep.length && p.startsWith(altsep))
            path = p[altsep.length .. $];
        else if (!p.length)
            path = null;
    }
    return myDir.endsWith(sep) || path.length
        ? join(myDir, path)
        : myDir;
}

version (OldStdPathUnittest) unittest
{
    version (Posix)
    {
        auto myDir = getcwd();
        scope(exit) std.file.chdir(myDir);
        std.file.chdir("/");
        assert(rel2abs(".") == "/", rel2abs("."));
        assert(rel2abs("bin") == "/bin", rel2abs("bin"));
        assert(rel2abs("./bin") == "/bin", rel2abs("./bin"));
        std.file.chdir("bin");
        assert(rel2abs(".") == "/bin", rel2abs("."));
    }
}

/* ************************************
 * Joins two or more path components.
 *
 * If p1 doesn't have a trailing path separator, one will be appended
 * to it before concatenating p2.
 *
 * Returns: p1 ~ p2. However, if p2 is an absolute path, only p2
 * will be returned.
 *
 * Throws: Nothing.
 *
 * Examples:
 * -----
 * version(Windows)
 * {
 *     join(r"c:\foo", "bar") => r"c:\foo\bar"
 *     join("foo", r"d:\bar") => r"d:\bar"
 * }
 * version(Posix)
 * {
 *     join("/foo/", "bar") => "/foo/bar"
 *     join("/foo", "/bar") => "/bar"
 * }
 * -----
 */

string join()(const(char)[] p1, const(char)[] p2, const(char)[][] more...)
{
    pragma (msg, softDeprec!("2.055", "February 2012", "join", "buildPath"));
    if (more.length)
    {
        // more than two components present
        return join(join(p1, p2), more[0], more[1 .. $]);
    }

    // Focus on exactly two components
    if (!p2.length)
        return p1.idup;
    if (!p1.length)
        return p2.idup;

    version (Posix)
    {
        if (isabs(p2)) return p2.idup;
        if (p1.endsWith(sep) || altsep.length && p1.endsWith(altsep))
        {
            return cast(string) (p1 ~ p2);
        }
        return cast(string) (p1 ~ sep ~ p2);
    }
    else version (Windows)
    {
        string p;
        const(char)[] d1;

        if (getDrive(p2))
        {
            p = p2.idup;
        }
        else
        {
            d1 = getDrive(p1);
            if (p1.length == d1.length)
            {
                p = cast(string) (p1 ~ p2);
            }
            else if (isSep(p2[0]))
            {
                if (d1.length == 0)
                    p = p2.idup;
                else if (isSep(p1[$ - 1]))
                    p = cast(string) (p1 ~ p2[1 .. $]);
                else
                    p = cast(string) (p1 ~ p2);
            }
            else if (isSep(p1[$ - 1]))
            {
                p = cast(string) (p1 ~ p2);
            }
            else
            {
                p = cast(string)(p1 ~ sep ~ p2);
            }
        }
        return p;
    }
    else // unknown platform
    {
        static assert(0);
    }
}

version (OldStdPathUnittest) unittest
{
    debug(path) printf("path.join.unittest\n");

    string p;
    sizediff_t i;

    p = join("foo", "bar");
    version (Windows)
        i = cmp(p, "foo\\bar");
    version (Posix)
        i = cmp(p, "foo/bar");
    assert(i == 0);

    version (Windows)
    {   p = join("foo\\", "bar");
        i = cmp(p, "foo\\bar");
    }
    version (Posix)
    {   p = join("foo/", "bar");
        i = cmp(p, "foo/bar");
    }
    assert(i == 0);

    version (Windows)
    {   p = join("foo", "\\bar");
        i = cmp(p, "\\bar");
    }
    version (Posix)
    {   p = join("foo", "/bar");
        i = cmp(p, "/bar");
    }
    assert(i == 0);

    version (Windows)
    {   p = join("foo\\", "\\bar");
        i = cmp(p, "\\bar");
    }
    version (Posix)
    {   p = join("foo/", "/bar");
        i = cmp(p, "/bar");
    }
    assert(i == 0);

    version(Windows)
    {
        p = join("d:", "bar");
        i = cmp(p, "d:bar");
        assert(i == 0);

        p = join("d:\\", "bar");
        i = cmp(p, "d:\\bar");
        assert(i == 0);

        p = join("d:\\", "\\bar");
        i = cmp(p, "d:\\bar");
        assert(i == 0);

        p = join("d:\\foo", "bar");
        i = cmp(p, "d:\\foo\\bar");
        assert(i == 0);

        p = join("d:", "\\bar");
        i = cmp(p, "d:\\bar");
        assert(i == 0);

        p = join("foo", "d:");
        i = cmp(p, "d:");
        assert(i == 0);

        p = join("foo", "d:\\");
        i = cmp(p, "d:\\");
        assert(i == 0);

        p = join("foo", "d:\\bar");
        i = cmp(p, "d:\\bar");
        assert(i == 0);

        assert(join("d","dmd","src") == "d\\dmd\\src");
    }

    assert (join("", "foo") == "foo");
    assert (join("foo", "") == "foo");
}


/* ********************************
 * Matches filename characters.
 *
 * Under Windows, the comparison is done ignoring case. Under Linux
 * an exact match is performed.
 *
 * Returns: non zero if c1 matches c2, zero otherwise.
 *
 * Throws: Nothing.
 *
 * Examples:
 * -----
 * version(Windows)
 * {
 *     fncharmatch('a', 'b') => 0
 *     fncharmatch('A', 'a') => 1
 * }
 * version(Posix)
 * {
 *     fncharmatch('a', 'b') => 0
 *     fncharmatch('A', 'a') => 0
 * }
 * -----
 */

bool fncharmatch()(dchar c1, dchar c2)
{
    pragma (msg, softDeprec!("2.055", "February 2012", "fncharmatch", "filenameCharCmp"));
    version (Windows)
    {
        if (c1 != c2)
        {
            if ('A' <= c1 && c1 <= 'Z')
                c1 += cast(char)'a' - 'A';
            if ('A' <= c2 && c2 <= 'Z')
                c2 += cast(char)'a' - 'A';
            return c1 == c2;
        }
        return true;
    }
    else version (Posix)
    {
        return c1 == c2;
    }
    else
    {
        static assert(0);
    }
}

/* ***********************************
 * Matches a pattern against a filename.
 *
 * Some characters of pattern have special a meaning (they are
 * <i>meta-characters</i>) and <b>can't</b> be escaped. These are:
 * <p><table>
 * <tr><td><b>*</b></td>
 *     <td>Matches 0 or more instances of any character.</td></tr>
 * <tr><td><b>?</b></td>
 *     <td>Matches exactly one instances of any character.</td></tr>
 * <tr><td><b>[</b><i>chars</i><b>]</b></td>
 *     <td>Matches one instance of any character that appears
 *     between the brackets.</td></tr>
 * <tr><td><b>[!</b><i>chars</i><b>]</b></td>
 *     <td>Matches one instance of any character that does not appear
 *     between the brackets after the exclamation mark.</td></tr>
 * </table><p>
 * Internally individual character comparisons are done calling
 * fncharmatch(), so its rules apply here too. Note that path
 * separators and dots don't stop a meta-character from matching
 * further portions of the filename.
 *
 * Returns: non zero if pattern matches filename, zero otherwise.
 *
 * See_Also: fncharmatch().
 *
 * Throws: Nothing.
 *
 * Examples:
 * -----
 * version(Windows)
 * {
 *     fnmatch("foo.bar", "*") => 1
 *     fnmatch(r"foo/foo\bar", "f*b*r") => 1
 *     fnmatch("foo.bar", "f?bar") => 0
 *     fnmatch("Goo.bar", "[fg]???bar") => 1
 *     fnmatch(r"d:\foo\bar", "d*foo?bar") => 1
 * }
 * version(Posix)
 * {
 *     fnmatch("Go*.bar", "[fg]???bar") => 0
 *     fnmatch("/foo*home/bar", "?foo*bar") => 1
 *     fnmatch("foobar", "foo?bar") => 1
 * }
 * -----
 */
bool fnmatch()(const(char)[] filename, const(char)[] pattern)
in
{
    // Verify that pattern[] is valid
    assert(balancedParens(pattern, '[', ']', 0));
    assert(balancedParens(pattern, '{', '}', 0));
}
body
{
    pragma (msg, softDeprec!("2.055", "February 2012", "fnmatch", "globMatch"));
        size_t ni; // current character in filename

        foreach (pi; 0 .. pattern.length)
        {
            char pc = pattern[pi];
            switch (pc)
            {
            case '*':
                if (pi + 1 == pattern.length)
                    return true;
                foreach (j; ni .. filename.length)
                {
                    if (fnmatch(filename[j .. $],
                                    pattern[pi + 1 .. $]))
                        return true;
                }
                return false;

            case '?':
                if (ni == filename.length)
                    return false;
                ni++;
                break;

            case '[': {
                if (ni == filename.length)
                    return false;
                auto nc = filename[ni];
                ni++;
                auto not = false;
                pi++;
                if (pattern[pi] == '!')
                {
                    not = true;
                    pi++;
                }
                auto anymatch = false;
                while (1)
                {
                    pc = pattern[pi];
                    if (pc == ']')
                        break;
                    if (!anymatch && fncharmatch(nc, pc))
                        anymatch = true;
                    pi++;
                }
                if (anymatch == not)
                    return false;
            }
                break;

            case '{': {
                // find end of {} section
                auto piRemain = pi;
                for (; piRemain < pattern.length
                         && pattern[piRemain] != '}'; piRemain++)
                {}

                if (piRemain < pattern.length) piRemain++;
                pi++;

                while (pi < pattern.length)
                {
                    auto pi0 = pi;
                    pc = pattern[pi];
                    // find end of current alternative
                    for (; pi<pattern.length && pc!='}' && pc!=','; pi++)
                    {
                        pc = pattern[pi];
                    }

                    if (pi0 == pi)
                    {
                        if (fnmatch(filename[ni..$], pattern[piRemain..$]))
                        {
                            return true;
                        }
                        pi++;
                    }
                    else
                    {
                        if (fnmatch(filename[ni..$],
                                        pattern[pi0..pi-1]
                                        ~ pattern[piRemain..$]))
                        {
                            return true;
                        }
                    }
                    if (pc == '}')
                    {
                        break;
                    }
                }
            }
                return false;

            default:
                if (ni == filename.length)
                    return false;
                if (!fncharmatch(pc, filename[ni]))
                    return false;
                ni++;
                break;
            }
        }
    assert(ni <= filename.length);
    return ni == filename.length;
}

version (OldStdPathUnittest) unittest
{
    debug(path) printf("path.fnmatch.unittest\n");

    version (Win32)
        assert(fnmatch("foo", "Foo"));
    version (linux)
        assert(!fnmatch("foo", "Foo"));
    assert(fnmatch("foo", "*"));
    assert(fnmatch("foo.bar", "*"));
    assert(fnmatch("foo.bar", "*.*"));
    assert(fnmatch("foo.bar", "foo*"));
    assert(fnmatch("foo.bar", "f*bar"));
    assert(fnmatch("foo.bar", "f*b*r"));
    assert(fnmatch("foo.bar", "f???bar"));
    assert(fnmatch("foo.bar", "[fg]???bar"));
    assert(fnmatch("foo.bar", "[!gh]*bar"));

    assert(!fnmatch("foo", "bar"));
    assert(!fnmatch("foo", "*.*"));
    assert(!fnmatch("foo.bar", "f*baz"));
    assert(!fnmatch("foo.bar", "f*b*x"));
    assert(!fnmatch("foo.bar", "[gh]???bar"));
    assert(!fnmatch("foo.bar", "[!fg]*bar"));
    assert(!fnmatch("foo.bar", "[fg]???baz"));
    assert(!fnmatch("foo.di", "*.d")); // test issue 6634: triggered bad assertion

    assert(fnmatch("foo.bar", "{foo,bif}.bar"));
    assert(fnmatch("bif.bar", "{foo,bif}.bar"));

    assert(fnmatch("bar.foo", "bar.{foo,bif}"));
    assert(fnmatch("bar.bif", "bar.{foo,bif}"));

    assert(fnmatch("bar.fooz", "bar.{foo,bif}z"));
    assert(fnmatch("bar.bifz", "bar.{foo,bif}z"));

    assert(fnmatch("bar.foo", "bar.{biz,,baz}foo"));
    assert(fnmatch("bar.foo", "bar.{biz,}foo"));
    assert(fnmatch("bar.foo", "bar.{,biz}foo"));
    assert(fnmatch("bar.foo", "bar.{}foo"));

    assert(fnmatch("bar.foo", "bar.{ar,,fo}o"));
    assert(fnmatch("bar.foo", "bar.{,ar,fo}o"));
    assert(fnmatch("bar.o", "bar.{,ar,fo}o"));
<<<<<<< HEAD
}

/**
 * Performs tilde expansion in paths.
 *
 * There are two ways of using tilde expansion in a path. One
 * involves using the tilde alone or followed by a path separator. In
 * this case, the tilde will be expanded with the value of the
 * environment variable <i>HOME</i>.  The second way is putting
 * a username after the tilde (i.e. <tt>~john/Mail</tt>). Here,
 * the username will be searched for in the user database
 * (i.e. <tt>/etc/passwd</tt> on Unix systems) and will expand to
 * whatever path is stored there.  The username is considered the
 * string after the tilde ending at the first instance of a path
 * separator.
 *
 * Note that using the <i>~user</i> syntax may give different
 * values from just <i>~</i> if the environment variable doesn't
 * match the value stored in the user database.
 *
 * When the environment variable version is used, the path won't
 * be modified if the environment variable doesn't exist or it
 * is empty. When the database version is used, the path won't be
 * modified if the user doesn't exist in the database or there is
 * not enough memory to perform the query.
 *
 * Returns: inputPath with the tilde expanded, or just inputPath
 * if it could not be expanded.
 * For Windows, expandTilde() merely returns its argument inputPath.
 *
 * Throws: std.outofmemory.OutOfMemoryException if there is not enough
 * memory to perform
 * the database lookup for the <i>~user</i> syntax.
 *
 * Examples:
 * -----
 * import std.path;
 *
 * void process_file(string filename)
 * {
 *     string path = expandTilde(filename);
 *     ...
 * }
 * -----
 *
 * -----
 * import std.path;
 *
 * string RESOURCE_DIR_TEMPLATE = "~/.applicationrc";
 * string RESOURCE_DIR;    // This gets expanded in main().
 *
 * int main(string[] args)
 * {
 *     RESOURCE_DIR = expandTilde(RESOURCE_DIR_TEMPLATE);
 *     ...
 * }
 * -----
 * Version: Available since v0.143.
 * Authors: Grzegorz Adam Hankiewicz, Thomas Kühne.
 */

string expandTilde(string inputPath)
{
    version(Posix)
    {
        static assert(sep.length == 1);

        // Return early if there is no tilde in path.
        if (inputPath.length < 1 || inputPath[0] != '~')
            return inputPath;

        if (inputPath.length == 1 || inputPath[1] == sep[0])
            return expandFromEnvironment(inputPath);
        else
            return expandFromDatabase(inputPath);
    }
    else version(Windows)
    {
        // Put here real windows implementation.
        return inputPath;
    }
    else
    {
        static assert(0); // Guard. Implement on other platforms.
    }
}


unittest
{
    debug(path) printf("path.expandTilde.unittest\n");

    version (Posix)
    {
        // Retrieve the current home variable.
        auto c_home = environment.get("HOME");

        // Testing when there is no environment variable.
        environment.remove("HOME");
        assert(expandTilde("~/") == "~/");
        assert(expandTilde("~") == "~");

        // Testing when an environment variable is set.
        environment["HOME"] = "dmd/test\0";
        assert(expandTilde("~/") == "dmd/test/");
        assert(expandTilde("~") == "dmd/test");

        // The same, but with a variable ending in a slash.
        environment["HOME"] = "dmd/test/\0";
        assert(expandTilde("~/") == "dmd/test/");
        assert(expandTilde("~") == "dmd/test");

        // Recover original HOME variable before continuing.
        if (c_home)
            environment["HOME"] = c_home;
        else
            environment.remove("HOME");

        // Test user expansion for root. Are there unices without /root?
        version (OSX)
            assert(expandTilde("~root") == "/var/root", expandTilde("~root"));
        else
            assert(expandTilde("~root") == "/root", expandTilde("~root"));
        version (OSX)
            assert(expandTilde("~root/") == "/var/root/", expandTilde("~root/"));
        else
            assert(expandTilde("~root/") == "/root/", expandTilde("~root/"));
        assert(expandTilde("~Idontexist/hey") == "~Idontexist/hey");
    }
}

version (Posix)
{

/**
 * Replaces the tilde from path with the environment variable HOME.
 */
private string expandFromEnvironment(string path)
{
    assert(path.length >= 1);
    assert(path[0] == '~');

    // Get HOME and use that to replace the tilde.
    auto home = core.stdc.stdlib.getenv("HOME");
    if (home == null)
        return path;

    return combineCPathWithDPath(home, path, 1);
}


/**
 * Joins a path from a C string to the remainder of path.
 *
 * The last path separator from c_path is discarded. The result
 * is joined to path[char_pos .. length] if char_pos is smaller
 * than length, otherwise path is not appended to c_path.
 */
private string combineCPathWithDPath(char* c_path, string path, size_t char_pos)
{
    assert(c_path != null);
    assert(path.length > 0);
    assert(char_pos >= 0);

    // Search end of C string
    size_t end = std.c.string.strlen(c_path);

    // Remove trailing path separator, if any
    if (end && c_path[end - 1] == sep[0])
        end--;

    // Create our own copy, as lifetime of c_path is undocumented
    string cp = c_path[0 .. end].idup;

    // Do we append something from path?
    if (char_pos < path.length)
        cp ~= path[char_pos .. $];

    return cp;
}


/**
 * Replaces the tilde from path with the path from the user database.
 */
private string expandFromDatabase(string path)
{
    assert(path.length > 2 || (path.length == 2 && path[1] != sep[0]));
    assert(path[0] == '~');

    // Extract username, searching for path separator.
    string username;
    auto last_char = std.algorithm.countUntil(path, sep[0]);

    if (last_char == -1)
    {
        username = path[1 .. $] ~ '\0';
        last_char = username.length + 1;
    }
    else
    {
        username = path[1 .. last_char] ~ '\0';
    }
    assert(last_char > 1);

    // Reserve C memory for the getpwnam_r() function.
    passwd result;
    int extra_memory_size = 5 * 1024;
    void* extra_memory;

    while (1)
    {
        extra_memory = std.c.stdlib.malloc(extra_memory_size);
        if (extra_memory == null)
            goto Lerror;

        // Obtain info from database.
        passwd *verify;
        setErrno(0);
        if (getpwnam_r(cast(char*) username.ptr, &result, cast(char*) extra_memory, extra_memory_size,
                &verify) == 0)
        {
            // Failure if verify doesn't point at result.
            if (verify != &result)
                // username is not found, so return path[]
                goto Lnotfound;
            break;
        }

        if (errno != ERANGE)
            goto Lerror;

        // extra_memory isn't large enough
        std.c.stdlib.free(extra_memory);
        extra_memory_size *= 2;
    }

    path = combineCPathWithDPath(result.pw_dir, path, last_char);

Lnotfound:
    std.c.stdlib.free(extra_memory);
    return path;

Lerror:
    // Errors are going to be caused by running out of memory
    if (extra_memory)
        std.c.stdlib.free(extra_memory);
    onOutOfMemoryError();
    return null;
}

=======
>>>>>>> 8d97eb3b
}<|MERGE_RESOLUTION|>--- conflicted
+++ resolved
@@ -4015,258 +4015,4 @@
     assert(fnmatch("bar.foo", "bar.{ar,,fo}o"));
     assert(fnmatch("bar.foo", "bar.{,ar,fo}o"));
     assert(fnmatch("bar.o", "bar.{,ar,fo}o"));
-<<<<<<< HEAD
-}
-
-/**
- * Performs tilde expansion in paths.
- *
- * There are two ways of using tilde expansion in a path. One
- * involves using the tilde alone or followed by a path separator. In
- * this case, the tilde will be expanded with the value of the
- * environment variable <i>HOME</i>.  The second way is putting
- * a username after the tilde (i.e. <tt>~john/Mail</tt>). Here,
- * the username will be searched for in the user database
- * (i.e. <tt>/etc/passwd</tt> on Unix systems) and will expand to
- * whatever path is stored there.  The username is considered the
- * string after the tilde ending at the first instance of a path
- * separator.
- *
- * Note that using the <i>~user</i> syntax may give different
- * values from just <i>~</i> if the environment variable doesn't
- * match the value stored in the user database.
- *
- * When the environment variable version is used, the path won't
- * be modified if the environment variable doesn't exist or it
- * is empty. When the database version is used, the path won't be
- * modified if the user doesn't exist in the database or there is
- * not enough memory to perform the query.
- *
- * Returns: inputPath with the tilde expanded, or just inputPath
- * if it could not be expanded.
- * For Windows, expandTilde() merely returns its argument inputPath.
- *
- * Throws: std.outofmemory.OutOfMemoryException if there is not enough
- * memory to perform
- * the database lookup for the <i>~user</i> syntax.
- *
- * Examples:
- * -----
- * import std.path;
- *
- * void process_file(string filename)
- * {
- *     string path = expandTilde(filename);
- *     ...
- * }
- * -----
- *
- * -----
- * import std.path;
- *
- * string RESOURCE_DIR_TEMPLATE = "~/.applicationrc";
- * string RESOURCE_DIR;    // This gets expanded in main().
- *
- * int main(string[] args)
- * {
- *     RESOURCE_DIR = expandTilde(RESOURCE_DIR_TEMPLATE);
- *     ...
- * }
- * -----
- * Version: Available since v0.143.
- * Authors: Grzegorz Adam Hankiewicz, Thomas Kühne.
- */
-
-string expandTilde(string inputPath)
-{
-    version(Posix)
-    {
-        static assert(sep.length == 1);
-
-        // Return early if there is no tilde in path.
-        if (inputPath.length < 1 || inputPath[0] != '~')
-            return inputPath;
-
-        if (inputPath.length == 1 || inputPath[1] == sep[0])
-            return expandFromEnvironment(inputPath);
-        else
-            return expandFromDatabase(inputPath);
-    }
-    else version(Windows)
-    {
-        // Put here real windows implementation.
-        return inputPath;
-    }
-    else
-    {
-        static assert(0); // Guard. Implement on other platforms.
-    }
-}
-
-
-unittest
-{
-    debug(path) printf("path.expandTilde.unittest\n");
-
-    version (Posix)
-    {
-        // Retrieve the current home variable.
-        auto c_home = environment.get("HOME");
-
-        // Testing when there is no environment variable.
-        environment.remove("HOME");
-        assert(expandTilde("~/") == "~/");
-        assert(expandTilde("~") == "~");
-
-        // Testing when an environment variable is set.
-        environment["HOME"] = "dmd/test\0";
-        assert(expandTilde("~/") == "dmd/test/");
-        assert(expandTilde("~") == "dmd/test");
-
-        // The same, but with a variable ending in a slash.
-        environment["HOME"] = "dmd/test/\0";
-        assert(expandTilde("~/") == "dmd/test/");
-        assert(expandTilde("~") == "dmd/test");
-
-        // Recover original HOME variable before continuing.
-        if (c_home)
-            environment["HOME"] = c_home;
-        else
-            environment.remove("HOME");
-
-        // Test user expansion for root. Are there unices without /root?
-        version (OSX)
-            assert(expandTilde("~root") == "/var/root", expandTilde("~root"));
-        else
-            assert(expandTilde("~root") == "/root", expandTilde("~root"));
-        version (OSX)
-            assert(expandTilde("~root/") == "/var/root/", expandTilde("~root/"));
-        else
-            assert(expandTilde("~root/") == "/root/", expandTilde("~root/"));
-        assert(expandTilde("~Idontexist/hey") == "~Idontexist/hey");
-    }
-}
-
-version (Posix)
-{
-
-/**
- * Replaces the tilde from path with the environment variable HOME.
- */
-private string expandFromEnvironment(string path)
-{
-    assert(path.length >= 1);
-    assert(path[0] == '~');
-
-    // Get HOME and use that to replace the tilde.
-    auto home = core.stdc.stdlib.getenv("HOME");
-    if (home == null)
-        return path;
-
-    return combineCPathWithDPath(home, path, 1);
-}
-
-
-/**
- * Joins a path from a C string to the remainder of path.
- *
- * The last path separator from c_path is discarded. The result
- * is joined to path[char_pos .. length] if char_pos is smaller
- * than length, otherwise path is not appended to c_path.
- */
-private string combineCPathWithDPath(char* c_path, string path, size_t char_pos)
-{
-    assert(c_path != null);
-    assert(path.length > 0);
-    assert(char_pos >= 0);
-
-    // Search end of C string
-    size_t end = std.c.string.strlen(c_path);
-
-    // Remove trailing path separator, if any
-    if (end && c_path[end - 1] == sep[0])
-        end--;
-
-    // Create our own copy, as lifetime of c_path is undocumented
-    string cp = c_path[0 .. end].idup;
-
-    // Do we append something from path?
-    if (char_pos < path.length)
-        cp ~= path[char_pos .. $];
-
-    return cp;
-}
-
-
-/**
- * Replaces the tilde from path with the path from the user database.
- */
-private string expandFromDatabase(string path)
-{
-    assert(path.length > 2 || (path.length == 2 && path[1] != sep[0]));
-    assert(path[0] == '~');
-
-    // Extract username, searching for path separator.
-    string username;
-    auto last_char = std.algorithm.countUntil(path, sep[0]);
-
-    if (last_char == -1)
-    {
-        username = path[1 .. $] ~ '\0';
-        last_char = username.length + 1;
-    }
-    else
-    {
-        username = path[1 .. last_char] ~ '\0';
-    }
-    assert(last_char > 1);
-
-    // Reserve C memory for the getpwnam_r() function.
-    passwd result;
-    int extra_memory_size = 5 * 1024;
-    void* extra_memory;
-
-    while (1)
-    {
-        extra_memory = std.c.stdlib.malloc(extra_memory_size);
-        if (extra_memory == null)
-            goto Lerror;
-
-        // Obtain info from database.
-        passwd *verify;
-        setErrno(0);
-        if (getpwnam_r(cast(char*) username.ptr, &result, cast(char*) extra_memory, extra_memory_size,
-                &verify) == 0)
-        {
-            // Failure if verify doesn't point at result.
-            if (verify != &result)
-                // username is not found, so return path[]
-                goto Lnotfound;
-            break;
-        }
-
-        if (errno != ERANGE)
-            goto Lerror;
-
-        // extra_memory isn't large enough
-        std.c.stdlib.free(extra_memory);
-        extra_memory_size *= 2;
-    }
-
-    path = combineCPathWithDPath(result.pw_dir, path, last_char);
-
-Lnotfound:
-    std.c.stdlib.free(extra_memory);
-    return path;
-
-Lerror:
-    // Errors are going to be caused by running out of memory
-    if (extra_memory)
-        std.c.stdlib.free(extra_memory);
-    onOutOfMemoryError();
-    return null;
-}
-
-=======
->>>>>>> 8d97eb3b
 }