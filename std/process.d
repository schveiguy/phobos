--- conflicted
+++ resolved
@@ -81,7 +81,6 @@
 
 version(Posix)
 {
-<<<<<<< HEAD
     version(OSX)
     {
         // https://www.gnu.org/software/gnulib/manual/html_node/environ.html
@@ -93,10 +92,6 @@
         // Made available by the C runtime:
         private extern(C) extern __gshared const char** environ;
     }
-=======
-    // Made available by the C runtime:
-    extern(C) extern __gshared const char** environ;
->>>>>>> def2ad07
 }
 else version(Windows)
 {
