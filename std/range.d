--- conflicted
+++ resolved
@@ -5595,7 +5595,6 @@
 auto p = a.upperBound(3);
 assert(equal(p, [4, 4, 5, 6]));
 ----
-<<<<<<< HEAD
 */
     auto upperBound(SearchPolicy sp = SearchPolicy.binarySearch, V)(V value)
     if (is(V : ElementType!Range))
@@ -5627,39 +5626,6 @@
 */
     auto equalRange(V)(V value) if (is(V : ElementType!Range))
     {
-=======
-*/
-    auto upperBound(SearchPolicy sp = SearchPolicy.binarySearch, V)(V value)
-    if (is(V : ElementType!Range))
-    {
-        ElementType!Range v = value;
-        return this[getTransitionIndex!(sp, gt)(v) .. length];
-    }
-
-// equalRange
-/**
-Returns the subrange containing all elements $(D e) for which both $(D
-pred(e, value)) and $(D pred(value, e)) evaluate to $(D false) (e.g.,
-if $(D pred) is "less than", returns the portion of the range with
-elements equal to $(D value)). Uses a classic binary search with
-interval halving until it finds a value that satisfies the condition,
-then uses $(D SearchPolicy.gallopBackwards) to find the left boundary
-and $(D SearchPolicy.gallop) to find the right boundary. These
-policies are justified by the fact that the two boundaries are likely
-to be near the first found value (i.e., equal ranges are relatively
-small). Completes the entire search in $(BIGOH log(n)) time. See also
-STL's $(WEB sgi.com/tech/stl/equal_range.html, equal_range).
-
-Example:
-----
-auto a = [ 1, 2, 3, 3, 3, 4, 4, 5, 6 ];
-auto r = equalRange(a, 3);
-assert(equal(r, [ 3, 3, 3 ]));
-----
-*/
-    auto equalRange(V)(V value) if (is(V : ElementType!Range))
-    {
->>>>>>> 1a3c7509
         size_t first = 0, count = _input.length;
         while (count > 0)
         {
